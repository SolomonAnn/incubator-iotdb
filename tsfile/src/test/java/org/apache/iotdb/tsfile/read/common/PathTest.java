<<<<<<< HEAD
///**
// * Licensed to the Apache Software Foundation (ASF) under one
// * or more contributor license agreements.  See the NOTICE file
// * distributed with this work for additional information
// * regarding copyright ownership.  The ASF licenses this file
// * to you under the Apache License, Version 2.0 (the
// * "License"); you may not use this file except in compliance
// * with the License.  You may obtain a copy of the License at
// *
// *     http://www.apache.org/licenses/LICENSE-2.0
// *
// * Unless required by applicable law or agreed to in writing,
// * software distributed under the License is distributed on an
// * "AS IS" BASIS, WITHOUT WARRANTIES OR CONDITIONS OF ANY
// * KIND, either express or implied.  See the License for the
// * specific language governing permissions and limitations
// * under the License.
// */
//package org.apache.iotdb.tsfile.read.common;
//
//import static org.junit.Assert.assertEquals;
//import static org.junit.Assert.assertTrue;
//
//import org.junit.Test;
//
//public class PathTest {
//
//  private void testPath(Path path, String device, String measurement, String full) {
//    assertEquals(device, path.getDevicePath());
//    assertEquals(measurement, path.getMeasurement());
//    assertEquals(full, path.getFullPath());
//  }
//
//  @Test
//  public void construct() throws Exception {
//    Path path = new Path("a.b.c");
//    testPath(path, "a.b", "c", "a.b.c");
//    path = new Path("c");
//    testPath(path, "", "c", "c");
//    path = new Path("");
//    testPath(path, "", "", "");
//  }
//
//  @Test
//  public void startWith() throws Exception {
//    Path path = new Path("a.b.c");
//    assertTrue(path.startWith(new Path("")));
//    assertTrue(path.startWith(new Path("a")));
//    assertTrue(path.startWith(new Path("a.b.c")));
//  }
//
//  @Test
//  public void mergePath() throws Exception {
//    Path prefix = new Path("a.b.c");
//    Path suffix = new Path("d.e");
//    Path suffix1 = new Path("");
//    testPath(Path.mergePath(prefix, suffix), "a.b.c.d", "e", "a.b.c.d.e");
//    testPath(Path.mergePath(prefix, suffix1), "a.b", "c", "a.b.c");
//  }
//
//  @Test
//  public void addHeadPath() throws Exception {
//    Path desc = new Path("a.b.c");
//    Path head = new Path("d.e");
//    Path head1 = new Path("");
//    testPath(Path.addPrefixPath(desc, head), "d.e.a.b", "c", "d.e.a.b.c");
//    testPath(Path.mergePath(desc, head1), "a.b", "c", "a.b.c");
//  }
//
//  @Test
//  public void replace() throws Exception {
//    Path src = new Path("a.b.c");
//    Path rep1 = new Path("");
//    Path rep2 = new Path("d");
//    Path rep3 = new Path("d.e.f");
//    Path rep4 = new Path("d.e.f.g");
//    testPath(Path.replace(rep1, src), "a.b", "c", "a.b.c");
//    testPath(Path.replace(rep2, src), "d.b", "c", "d.b.c");
//    testPath(Path.replace(rep3, src), "d.e", "f", "d.e.f");
//    testPath(Path.replace(rep4, src), "d.e.f", "g", "d.e.f.g");
//  }
//
//}
=======
/*
 * Licensed to the Apache Software Foundation (ASF) under one
 * or more contributor license agreements.  See the NOTICE file
 * distributed with this work for additional information
 * regarding copyright ownership.  The ASF licenses this file
 * to you under the Apache License, Version 2.0 (the
 * "License"); you may not use this file except in compliance
 * with the License.  You may obtain a copy of the License at
 *
 *     http://www.apache.org/licenses/LICENSE-2.0
 *
 * Unless required by applicable law or agreed to in writing,
 * software distributed under the License is distributed on an
 * "AS IS" BASIS, WITHOUT WARRANTIES OR CONDITIONS OF ANY
 * KIND, either express or implied.  See the License for the
 * specific language governing permissions and limitations
 * under the License.
 */
package org.apache.iotdb.tsfile.read.common;

import static org.junit.Assert.assertEquals;
import static org.junit.Assert.assertTrue;

import org.junit.Test;

public class PathTest {

  private void testPath(Path path, String device, String measurement, String full) {
    assertEquals(device, path.getDevice());
    assertEquals(measurement, path.getMeasurement());
    assertEquals(full, path.getFullPath());
  }

  @Test
  public void construct() throws Exception {
    Path path = new Path("a.b.c");
    testPath(path, "a.b", "c", "a.b.c");
    path = new Path("c");
    testPath(path, "", "c", "c");
    path = new Path("");
    testPath(path, "", "", "");
  }

  @Test
  public void startWith() throws Exception {
    Path path = new Path("a.b.c");
    assertTrue(path.startWith(new Path("")));
    assertTrue(path.startWith(new Path("a")));
    assertTrue(path.startWith(new Path("a.b.c")));
  }

  @Test
  public void mergePath() throws Exception {
    Path prefix = new Path("a.b.c");
    Path suffix = new Path("d.e");
    Path suffix1 = new Path("");
    testPath(Path.mergePath(prefix, suffix), "a.b.c.d", "e", "a.b.c.d.e");
    testPath(Path.mergePath(prefix, suffix1), "a.b", "c", "a.b.c");
  }

  @Test
  public void addHeadPath() throws Exception {
    Path desc = new Path("a.b.c");
    Path head = new Path("d.e");
    Path head1 = new Path("");
    testPath(Path.addPrefixPath(desc, head), "d.e.a.b", "c", "d.e.a.b.c");
    testPath(Path.mergePath(desc, head1), "a.b", "c", "a.b.c");
  }

  @Test
  public void replace() throws Exception {
    Path src = new Path("a.b.c");
    Path rep1 = new Path("");
    Path rep2 = new Path("d");
    Path rep3 = new Path("d.e.f");
    Path rep4 = new Path("d.e.f.g");
    testPath(Path.replace(rep1, src), "a.b", "c", "a.b.c");
    testPath(Path.replace(rep2, src), "d.b", "c", "d.b.c");
    testPath(Path.replace(rep3, src), "d.e", "f", "d.e.f");
    testPath(Path.replace(rep4, src), "d.e.f", "g", "d.e.f.g");
  }

}
>>>>>>> 39ea67d9
<|MERGE_RESOLUTION|>--- conflicted
+++ resolved
@@ -1,88 +1,3 @@
-<<<<<<< HEAD
-///**
-// * Licensed to the Apache Software Foundation (ASF) under one
-// * or more contributor license agreements.  See the NOTICE file
-// * distributed with this work for additional information
-// * regarding copyright ownership.  The ASF licenses this file
-// * to you under the Apache License, Version 2.0 (the
-// * "License"); you may not use this file except in compliance
-// * with the License.  You may obtain a copy of the License at
-// *
-// *     http://www.apache.org/licenses/LICENSE-2.0
-// *
-// * Unless required by applicable law or agreed to in writing,
-// * software distributed under the License is distributed on an
-// * "AS IS" BASIS, WITHOUT WARRANTIES OR CONDITIONS OF ANY
-// * KIND, either express or implied.  See the License for the
-// * specific language governing permissions and limitations
-// * under the License.
-// */
-//package org.apache.iotdb.tsfile.read.common;
-//
-//import static org.junit.Assert.assertEquals;
-//import static org.junit.Assert.assertTrue;
-//
-//import org.junit.Test;
-//
-//public class PathTest {
-//
-//  private void testPath(Path path, String device, String measurement, String full) {
-//    assertEquals(device, path.getDevicePath());
-//    assertEquals(measurement, path.getMeasurement());
-//    assertEquals(full, path.getFullPath());
-//  }
-//
-//  @Test
-//  public void construct() throws Exception {
-//    Path path = new Path("a.b.c");
-//    testPath(path, "a.b", "c", "a.b.c");
-//    path = new Path("c");
-//    testPath(path, "", "c", "c");
-//    path = new Path("");
-//    testPath(path, "", "", "");
-//  }
-//
-//  @Test
-//  public void startWith() throws Exception {
-//    Path path = new Path("a.b.c");
-//    assertTrue(path.startWith(new Path("")));
-//    assertTrue(path.startWith(new Path("a")));
-//    assertTrue(path.startWith(new Path("a.b.c")));
-//  }
-//
-//  @Test
-//  public void mergePath() throws Exception {
-//    Path prefix = new Path("a.b.c");
-//    Path suffix = new Path("d.e");
-//    Path suffix1 = new Path("");
-//    testPath(Path.mergePath(prefix, suffix), "a.b.c.d", "e", "a.b.c.d.e");
-//    testPath(Path.mergePath(prefix, suffix1), "a.b", "c", "a.b.c");
-//  }
-//
-//  @Test
-//  public void addHeadPath() throws Exception {
-//    Path desc = new Path("a.b.c");
-//    Path head = new Path("d.e");
-//    Path head1 = new Path("");
-//    testPath(Path.addPrefixPath(desc, head), "d.e.a.b", "c", "d.e.a.b.c");
-//    testPath(Path.mergePath(desc, head1), "a.b", "c", "a.b.c");
-//  }
-//
-//  @Test
-//  public void replace() throws Exception {
-//    Path src = new Path("a.b.c");
-//    Path rep1 = new Path("");
-//    Path rep2 = new Path("d");
-//    Path rep3 = new Path("d.e.f");
-//    Path rep4 = new Path("d.e.f.g");
-//    testPath(Path.replace(rep1, src), "a.b", "c", "a.b.c");
-//    testPath(Path.replace(rep2, src), "d.b", "c", "d.b.c");
-//    testPath(Path.replace(rep3, src), "d.e", "f", "d.e.f");
-//    testPath(Path.replace(rep4, src), "d.e.f", "g", "d.e.f.g");
-//  }
-//
-//}
-=======
 /*
  * Licensed to the Apache Software Foundation (ASF) under one
  * or more contributor license agreements.  See the NOTICE file
@@ -111,8 +26,8 @@
 public class PathTest {
 
   private void testPath(Path path, String device, String measurement, String full) {
-    assertEquals(device, path.getDevice());
-    assertEquals(measurement, path.getMeasurement());
+    assertEquals(device, path.getDevicePath());
+    assertEquals(measurement, path.getMeasurementPath());
     assertEquals(full, path.getFullPath());
   }
 
@@ -165,5 +80,4 @@
     testPath(Path.replace(rep4, src), "d.e.f", "g", "d.e.f.g");
   }
 
-}
->>>>>>> 39ea67d9
+}