--- conflicted
+++ resolved
@@ -1,189 +1,3 @@
-<<<<<<< HEAD
-///**
-// * Licensed to the Apache Software Foundation (ASF) under one
-// * or more contributor license agreements.  See the NOTICE file
-// * distributed with this work for additional information
-// * regarding copyright ownership.  The ASF licenses this file
-// * to you under the Apache License, Version 2.0 (the
-// * "License"); you may not use this file except in compliance
-// * with the License.  You may obtain a copy of the License at
-// *
-// *     http://www.apache.org/licenses/LICENSE-2.0
-// *
-// * Unless required by applicable law or agreed to in writing,
-// * software distributed under the License is distributed on an
-// * "AS IS" BASIS, WITHOUT WARRANTIES OR CONDITIONS OF ANY
-// * KIND, either express or implied.  See the License for the
-// * specific language governing permissions and limitations
-// * under the License.
-// */
-//package org.apache.iotdb.tsfile.utils;
-//
-//import static org.junit.Assert.assertEquals;
-//
-//import java.util.List;
-//
-//import org.apache.iotdb.tsfile.common.conf.TSFileConfig;
-//import org.apache.iotdb.tsfile.common.conf.TSFileDescriptor;
-//import org.apache.iotdb.tsfile.exception.write.WriteProcessException;
-//import org.apache.iotdb.tsfile.file.metadata.enums.TSDataType;
-//import org.apache.iotdb.tsfile.file.metadata.enums.TSEncoding;
-//import org.apache.iotdb.tsfile.write.record.TSRecord;
-//import org.apache.iotdb.tsfile.write.record.datapoint.DataPoint;
-//import org.apache.iotdb.tsfile.write.schema.Schema;
-//import org.apache.iotdb.tsfile.write.schema.MeasurementSchema;
-//import org.junit.Before;
-//import org.junit.Test;
-//
-///**
-// *
-// * @author kangrong
-// *
-// */
-//public class RecordUtilsTest {
-//
-//  Schema schema;
-//
-//  private static Schema generateTestData() {
-//    Schema schema = new Schema();
-//    TSFileConfig conf = TSFileDescriptor.getInstance().getConfig();
-//    schema.registerMeasurement(new MeasurementSchema("s1", TSDataType.INT32, TSEncoding.valueOf(conf.valueEncoder)));
-//    schema.registerMeasurement(new MeasurementSchema("s2", TSDataType.INT64, TSEncoding.valueOf(conf.valueEncoder)));
-//    schema.registerMeasurement(new MeasurementSchema("s3", TSDataType.FLOAT, TSEncoding.valueOf(conf.valueEncoder)));
-//    schema.registerMeasurement(new MeasurementSchema("s4", TSDataType.DOUBLE, TSEncoding.valueOf(conf.valueEncoder)));
-//    schema.registerMeasurement(new MeasurementSchema("s5", TSDataType.BOOLEAN, TSEncoding.PLAIN));
-//    schema.registerMeasurement(new MeasurementSchema("s6", TSDataType.TEXT, TSEncoding.PLAIN));
-//    return schema;
-//  }
-//
-//
-//  @Before
-//  public void prepare() throws WriteProcessException {
-//    schema = new Schema();
-//    schema = generateTestData();
-//  }
-//
-//  @Test
-//  public void testParseSimpleTupleRecordInt() {
-//    String testString = "d1,1471522347000,s1,1";
-//    TSRecord record = RecordUtils.parseSimpleTupleRecord(testString, schema);
-//    assertEquals(record.time, 1471522347000l);
-//    assertEquals(record.devicePath, "d1");
-//    List<DataPoint> tuples = record.dataPointList;
-//    assertEquals(1, tuples.size());
-//    DataPoint tuple = tuples.get(0);
-//    assertEquals(tuple.getMeasurementId(), "s1");
-//    assertEquals(tuple.getType(), TSDataType.INT32);
-//    assertEquals(tuple.getValue(), 1);
-//
-//    testString = "d1,1471522347000,s1,1,";
-//    record = RecordUtils.parseSimpleTupleRecord(testString, schema);
-//    assertEquals(record.time, 1471522347000l);
-//    assertEquals(record.devicePath, "d1");
-//    tuples = record.dataPointList;
-//    assertEquals(1, tuples.size());
-//    tuple = tuples.get(0);
-//    assertEquals(tuple.getMeasurementId(), "s1");
-//    assertEquals(tuple.getType(), TSDataType.INT32);
-//    assertEquals(tuple.getValue(), 1);
-//
-//    testString = "d1,1471522347000,s1,1,s2";
-//    record = RecordUtils.parseSimpleTupleRecord(testString, schema);
-//    assertEquals(record.time, 1471522347000l);
-//    assertEquals(record.devicePath, "d1");
-//    tuples = record.dataPointList;
-//    assertEquals(1, tuples.size());
-//    tuple = tuples.get(0);
-//    assertEquals(tuple.getMeasurementId(), "s1");
-//    assertEquals(tuple.getType(), TSDataType.INT32);
-//    assertEquals(tuple.getValue(), 1);
-//
-//  }
-//
-//  @Test
-//  public void testParseSimpleTupleRecordNull() {
-//    String testString = "d1,1471522347000,s1,1,s2,,s3,";
-//    TSRecord record = RecordUtils.parseSimpleTupleRecord(testString, schema);
-//    assertEquals(record.time, 1471522347000l);
-//    List<DataPoint> tuples = record.dataPointList;
-//    assertEquals(tuples.size(), 1);
-//    DataPoint tuple = tuples.get(0);
-//    assertEquals(tuple.getMeasurementId(), "s1");
-//    assertEquals(tuple.getType(), TSDataType.INT32);
-//    assertEquals(tuple.getValue(), 1);
-//  }
-//
-//  @Test
-//  public void testParseSimpleTupleRecordAll() {
-//    String testString = "d1,1471522347000,s1,1,s2,134134287192587,s3,1.4,s4,1.128794817,s5,true";
-//    TSRecord record = RecordUtils.parseSimpleTupleRecord(testString, schema);
-//    assertEquals(record.time, 1471522347000l);
-//    assertEquals(record.devicePath, "d1");
-//    List<DataPoint> tuples = record.dataPointList;
-//    assertEquals(5, tuples.size());// enum type is omitted.
-//    DataPoint tuple = tuples.get(0);
-//    assertEquals(tuple.getMeasurementId(), "s1");
-//    assertEquals(tuple.getType(), TSDataType.INT32);
-//    assertEquals(tuple.getValue(), 1);
-//    tuple = tuples.get(1);
-//    assertEquals(tuple.getMeasurementId(), "s2");
-//    assertEquals(tuple.getType(), TSDataType.INT64);
-//    assertEquals(tuple.getValue(), 134134287192587l);
-//    tuple = tuples.get(2);
-//    assertEquals(tuple.getMeasurementId(), "s3");
-//    assertEquals(tuple.getType(), TSDataType.FLOAT);
-//    assertEquals(tuple.getValue(), 1.4f);
-//    tuple = tuples.get(3);
-//    assertEquals(tuple.getMeasurementId(), "s4");
-//    assertEquals(tuple.getType(), TSDataType.DOUBLE);
-//    assertEquals(tuple.getValue(), 1.128794817d);
-//    tuple = tuples.get(4);
-//    assertEquals(tuple.getMeasurementId(), "s5");
-//    assertEquals(tuple.getType(), TSDataType.BOOLEAN);
-//    assertEquals(tuple.getValue(), true);
-//  }
-//
-//  @Test
-//  public void testError() {
-//    String testString = "d1,1471522347000,s1,1,s2,s123";
-//    TSRecord record = RecordUtils.parseSimpleTupleRecord(testString, schema);
-//    assertEquals(record.time, 1471522347000l);
-//    List<DataPoint> tuples = record.dataPointList;
-//    assertEquals(tuples.size(), 1);
-//    DataPoint tuple = tuples.get(0);
-//    assertEquals(tuple.getMeasurementId(), "s1");
-//    assertEquals(tuple.getType(), TSDataType.INT32);
-//    assertEquals(tuple.getValue(), 1);
-//  }
-//
-//  @Test
-//  public void testErrorMeasurementAndTimeStamp() {
-//    String testString = "d1,1471522347000,s1,1,s123,1";
-//    TSRecord record = RecordUtils.parseSimpleTupleRecord(testString, schema);
-//    assertEquals(record.time, 1471522347000l);
-//    List<DataPoint> tuples = record.dataPointList;
-//    assertEquals(tuples.size(), 1);
-//    DataPoint tuple = tuples.get(0);
-//    assertEquals(tuple.getMeasurementId(), "s1");
-//    assertEquals(tuple.getType(), TSDataType.INT32);
-//    assertEquals(tuple.getValue(), 1);
-//
-//    testString = "d1,1dsjhk,s1,1,s123,1";
-//    record = RecordUtils.parseSimpleTupleRecord(testString, schema);
-//    assertEquals(record.time, -1);
-//    tuples = record.dataPointList;
-//    assertEquals(tuples.size(), 0);
-//
-//    testString = "d1,1471522347000,s8,1";
-//    record = RecordUtils.parseSimpleTupleRecord(testString, schema);
-//    assertEquals(record.time, 1471522347000l);
-//    tuples = record.dataPointList;
-//    assertEquals(tuples.size(), 0);
-//
-//  }
-//
-//}
-=======
 /*
  * Licensed to the Apache Software Foundation (ASF) under one
  * or more contributor license agreements.  See the NOTICE file
@@ -252,33 +66,33 @@
     String testString = "d1,1471522347000,s1,1";
     TSRecord record = RecordUtils.parseSimpleTupleRecord(testString, schema);
     assertEquals(record.time, 1471522347000l);
-    assertEquals(record.deviceId, "d1");
+    assertEquals(record.devicePath, "d1");
     List<DataPoint> tuples = record.dataPointList;
     assertEquals(1, tuples.size());
     DataPoint tuple = tuples.get(0);
-    assertEquals(tuple.getMeasurementId(), "s1");
+    assertEquals(tuple.getMeasurementPath(), "s1");
     assertEquals(tuple.getType(), TSDataType.INT32);
     assertEquals(tuple.getValue(), 1);
 
     testString = "d1,1471522347000,s1,1,";
     record = RecordUtils.parseSimpleTupleRecord(testString, schema);
     assertEquals(record.time, 1471522347000l);
-    assertEquals(record.deviceId, "d1");
+    assertEquals(record.devicePath, "d1");
     tuples = record.dataPointList;
     assertEquals(1, tuples.size());
     tuple = tuples.get(0);
-    assertEquals(tuple.getMeasurementId(), "s1");
+    assertEquals(tuple.getMeasurementPath(), "s1");
     assertEquals(tuple.getType(), TSDataType.INT32);
     assertEquals(tuple.getValue(), 1);
 
     testString = "d1,1471522347000,s1,1,s2";
     record = RecordUtils.parseSimpleTupleRecord(testString, schema);
     assertEquals(record.time, 1471522347000l);
-    assertEquals(record.deviceId, "d1");
+    assertEquals(record.devicePath, "d1");
     tuples = record.dataPointList;
     assertEquals(1, tuples.size());
     tuple = tuples.get(0);
-    assertEquals(tuple.getMeasurementId(), "s1");
+    assertEquals(tuple.getMeasurementPath(), "s1");
     assertEquals(tuple.getType(), TSDataType.INT32);
     assertEquals(tuple.getValue(), 1);
 
@@ -292,7 +106,7 @@
     List<DataPoint> tuples = record.dataPointList;
     assertEquals(tuples.size(), 1);
     DataPoint tuple = tuples.get(0);
-    assertEquals(tuple.getMeasurementId(), "s1");
+    assertEquals(tuple.getMeasurementPath(), "s1");
     assertEquals(tuple.getType(), TSDataType.INT32);
     assertEquals(tuple.getValue(), 1);
   }
@@ -302,27 +116,27 @@
     String testString = "d1,1471522347000,s1,1,s2,134134287192587,s3,1.4,s4,1.128794817,s5,true";
     TSRecord record = RecordUtils.parseSimpleTupleRecord(testString, schema);
     assertEquals(record.time, 1471522347000l);
-    assertEquals(record.deviceId, "d1");
+    assertEquals(record.devicePath, "d1");
     List<DataPoint> tuples = record.dataPointList;
     assertEquals(5, tuples.size());// enum type is omitted.
     DataPoint tuple = tuples.get(0);
-    assertEquals(tuple.getMeasurementId(), "s1");
+    assertEquals(tuple.getMeasurementPath(), "s1");
     assertEquals(tuple.getType(), TSDataType.INT32);
     assertEquals(tuple.getValue(), 1);
     tuple = tuples.get(1);
-    assertEquals(tuple.getMeasurementId(), "s2");
+    assertEquals(tuple.getMeasurementPath(), "s2");
     assertEquals(tuple.getType(), TSDataType.INT64);
     assertEquals(tuple.getValue(), 134134287192587l);
     tuple = tuples.get(2);
-    assertEquals(tuple.getMeasurementId(), "s3");
+    assertEquals(tuple.getMeasurementPath(), "s3");
     assertEquals(tuple.getType(), TSDataType.FLOAT);
     assertEquals(tuple.getValue(), 1.4f);
     tuple = tuples.get(3);
-    assertEquals(tuple.getMeasurementId(), "s4");
+    assertEquals(tuple.getMeasurementPath(), "s4");
     assertEquals(tuple.getType(), TSDataType.DOUBLE);
     assertEquals(tuple.getValue(), 1.128794817d);
     tuple = tuples.get(4);
-    assertEquals(tuple.getMeasurementId(), "s5");
+    assertEquals(tuple.getMeasurementPath(), "s5");
     assertEquals(tuple.getType(), TSDataType.BOOLEAN);
     assertEquals(tuple.getValue(), true);
   }
@@ -335,7 +149,7 @@
     List<DataPoint> tuples = record.dataPointList;
     assertEquals(tuples.size(), 1);
     DataPoint tuple = tuples.get(0);
-    assertEquals(tuple.getMeasurementId(), "s1");
+    assertEquals(tuple.getMeasurementPath(), "s1");
     assertEquals(tuple.getType(), TSDataType.INT32);
     assertEquals(tuple.getValue(), 1);
   }
@@ -348,7 +162,7 @@
     List<DataPoint> tuples = record.dataPointList;
     assertEquals(tuples.size(), 1);
     DataPoint tuple = tuples.get(0);
-    assertEquals(tuple.getMeasurementId(), "s1");
+    assertEquals(tuple.getMeasurementPath(), "s1");
     assertEquals(tuple.getType(), TSDataType.INT32);
     assertEquals(tuple.getValue(), 1);
 
@@ -366,5 +180,4 @@
 
   }
 
-}
->>>>>>> 39ea67d9
+}