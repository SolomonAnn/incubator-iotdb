--- conflicted
+++ resolved
@@ -150,15 +150,9 @@
    *
    * @param devicePath device path
    */
-<<<<<<< HEAD
   public void startChunkGroup(String devicePath) throws IOException {
-    LOG.debug("start chunk group:{}, file position {}", devicePath, out.getPosition());
+    logger.debug("start chunk group:{}, file position {}", devicePath, out.getPosition());
     currentChunkGroupMetaData = new ChunkGroupMetaData(devicePath, new ArrayList<>(),
-=======
-  public void startChunkGroup(String deviceId) throws IOException {
-    logger.debug("start chunk group:{}, file position {}", deviceId, out.getPosition());
-    currentChunkGroupMetaData = new ChunkGroupMetaData(deviceId, new ArrayList<>(),
->>>>>>> c4af91b4
         out.getPosition());
   }
 
