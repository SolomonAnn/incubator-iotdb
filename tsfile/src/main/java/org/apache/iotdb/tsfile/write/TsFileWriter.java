/*
 * Licensed to the Apache Software Foundation (ASF) under one
 * or more contributor license agreements.  See the NOTICE file
 * distributed with this work for additional information
 * regarding copyright ownership.  The ASF licenses this file
 * to you under the Apache License, Version 2.0 (the
 * "License"); you may not use this file except in compliance
 * with the License.  You may obtain a copy of the License at
 *
 *     http://www.apache.org/licenses/LICENSE-2.0
 *
 * Unless required by applicable law or agreed to in writing,
 * software distributed under the License is distributed on an
 * "AS IS" BASIS, WITHOUT WARRANTIES OR CONDITIONS OF ANY
 * KIND, either express or implied.  See the License for the
 * specific language governing permissions and limitations
 * under the License.
 */
package org.apache.iotdb.tsfile.write;

import java.io.File;
import java.io.IOException;
import java.util.HashMap;
import java.util.Map;
import org.apache.iotdb.tsfile.common.conf.TSFileConfig;
import org.apache.iotdb.tsfile.common.conf.TSFileDescriptor;
import org.apache.iotdb.tsfile.exception.write.NoMeasurementException;
import org.apache.iotdb.tsfile.exception.write.WriteProcessException;
import org.apache.iotdb.tsfile.write.chunk.ChunkGroupWriterImpl;
import org.apache.iotdb.tsfile.write.chunk.IChunkGroupWriter;
import org.apache.iotdb.tsfile.write.record.RowBatch;
import org.apache.iotdb.tsfile.write.record.TSRecord;
import org.apache.iotdb.tsfile.write.record.datapoint.DataPoint;
import org.apache.iotdb.tsfile.write.schema.MeasurementSchema;
import org.apache.iotdb.tsfile.write.schema.Schema;
import org.apache.iotdb.tsfile.write.writer.TsFileIOWriter;
import org.apache.iotdb.tsfile.write.writer.TsFileOutput;
import org.slf4j.Logger;
import org.slf4j.LoggerFactory;

/**
 * TsFileWriter is the entrance for writing processing. It receives a record and send it to
 * responding chunk group write. It checks memory size for all writing processing along its strategy
 * and flush data stored in memory to OutputStream. At the end of writing, user should call {@code
 * close()} method to flush the last data outside and close the normal outputStream and error
 * outputStream.
 */
public class TsFileWriter implements AutoCloseable{

  private static final Logger LOG = LoggerFactory.getLogger(TsFileWriter.class);
  protected static final TSFileConfig config = TSFileDescriptor.getInstance().getConfig();

  /**
   * schema of this TsFile.
   **/
  protected final Schema schema;
  /**
   * IO writer of this TsFile.
   **/
  private final TsFileIOWriter fileWriter;
  private final int pageSize;
  private long recordCount = 0;

  /**
   * all IChunkGroupWriters.
   **/
  private Map<String, IChunkGroupWriter> groupWriters = new HashMap<>();

  /**
   * min value of threshold of data points num check.
   **/
  private long recordCountForNextMemCheck = 100;
  private long chunkGroupSizeThreshold;

  /**
   * init this TsFileWriter.
   *
   * @param file the File to be written by this TsFileWriter
   */
  public TsFileWriter(File file) throws IOException {
    this(new TsFileIOWriter(file), new Schema(), TSFileDescriptor.getInstance().getConfig());
  }

  /**
   * init this TsFileWriter.
   *
   * @param fileWriter the io writer of this TsFile
   */
  public TsFileWriter(TsFileIOWriter fileWriter) throws IOException {
    this(fileWriter, new Schema(), TSFileDescriptor.getInstance().getConfig());
  }

  /**
   * init this TsFileWriter.
   *
   * @param file the File to be written by this TsFileWriter
   * @param schema the schema of this TsFile
   */
  public TsFileWriter(File file, Schema schema) throws IOException {
    this(new TsFileIOWriter(file), schema, TSFileDescriptor.getInstance().getConfig());
  }

  /**
   * init this TsFileWriter.
   *
   * @param output the TsFileOutput of the file to be written by this TsFileWriter
   * @param schema the schema of this TsFile
   * @throws IOException
   */
  public TsFileWriter(TsFileOutput output, Schema schema) throws IOException {
    this(new TsFileIOWriter(output), schema, TSFileDescriptor.getInstance().getConfig());
  }

  /**
   * init this TsFileWriter.
   *
   * @param file the File to be written by this TsFileWriter
   * @param schema the schema of this TsFile
   * @param conf the configuration of this TsFile
   */
  public TsFileWriter(File file, Schema schema, TSFileConfig conf) throws IOException {
    this(new TsFileIOWriter(file), schema, conf);
  }

  /**
   * init this TsFileWriter.
   *
   * @param fileWriter the io writer of this TsFile
   * @param schema the schema of this TsFile
   * @param conf the configuration of this TsFile
   */
  protected TsFileWriter(TsFileIOWriter fileWriter, Schema schema, TSFileConfig conf)
      throws IOException {
    if (!fileWriter.canWrite()) {
      throw new IOException(
          "the given file Writer does not support writing any more. Maybe it is an complete TsFile");
    }
    this.fileWriter = fileWriter;
    this.schema = schema;
    this.schema.registerMeasurements(fileWriter.getKnownSchema());
    this.pageSize = conf.getPageSizeInByte();
    this.chunkGroupSizeThreshold = conf.getGroupSizeInByte();
    config.setTSFileStorageFs(conf.getTSFileStorageFs().name());
    if (this.pageSize >= chunkGroupSizeThreshold) {
      LOG.warn(
          "TsFile's page size {} is greater than chunk group size {}, please enlarge the chunk group"
              + " size or decrease page size. ", pageSize, chunkGroupSizeThreshold);
    }
  }

  /**
   * add a measurementSchema to this TsFile.
   */
  public void addMeasurement(MeasurementSchema measurementSchema) throws WriteProcessException {
    if (schema.hasMeasurement(measurementSchema.getMeasurementId())) {
      throw new WriteProcessException(
          "given measurement has exists! " + measurementSchema.getMeasurementId());
    }
    schema.registerMeasurement(measurementSchema);
  }

  /**
   * Confirm whether the record is legal. If legal, add it into this RecordWriter.
   *
   * @param record - a record responding a line
   * @return - whether the record has been added into RecordWriter legally
   * @throws WriteProcessException exception
   */
  private boolean checkIsTimeSeriesExist(TSRecord record) throws WriteProcessException {
    IChunkGroupWriter groupWriter;
    if (!groupWriters.containsKey(record.devicePath)) {
      groupWriter = new ChunkGroupWriterImpl(record.devicePath);
      groupWriters.put(record.devicePath, groupWriter);
    } else {
      groupWriter = groupWriters.get(record.devicePath);
    }

    // add all SeriesWriter of measurements in this TSRecord to this ChunkGroupWriter
    Map<String, MeasurementSchema> schemaDescriptorMap = schema.getMeasurementSchemaMap();
    for (DataPoint dp : record.dataPointList) {
      String measurementId = dp.getMeasurementPath();
      if (schemaDescriptorMap.containsKey(measurementId)) {
        groupWriter.tryToAddSeriesWriter(schemaDescriptorMap.get(measurementId), pageSize);
      } else {
        throw new NoMeasurementException("input measurement is invalid: " + measurementId);
      }
    }
    return true;
  }

  /**
   * Confirm whether the row batch is legal.
   *
   * @param rowBatch - a row batch responding multiple columns
   * @return - whether the row batch has been added into RecordWriter legally
   * @throws WriteProcessException exception
   */
  private void checkIsTimeSeriesExist(RowBatch rowBatch) throws WriteProcessException {
    IChunkGroupWriter groupWriter;
    if (!groupWriters.containsKey(rowBatch.devicePath)) {
      groupWriter = new ChunkGroupWriterImpl(rowBatch.devicePath);
      groupWriters.put(rowBatch.devicePath, groupWriter);
    } else {
      groupWriter = groupWriters.get(rowBatch.devicePath);
    }

    // add all SeriesWriter of measurements in this RowBatch to this ChunkGroupWriter
    Map<String, MeasurementSchema> schemaDescriptorMap = schema.getMeasurementSchemaMap();
    for (MeasurementSchema measurement : rowBatch.measurements) {
      String measurementId = measurement.getMeasurementId();
      if (schemaDescriptorMap.containsKey(measurementId)) {
        groupWriter.tryToAddSeriesWriter(schemaDescriptorMap.get(measurementId), pageSize);
      } else {
        throw new NoMeasurementException("input measurement is invalid: " + measurementId);
      }
    }
  }

  /**
   * write a record in type of T.
   *
   * @param record - record responding a data line
   * @return true -size of tsfile or metadata reaches the threshold. false - otherwise
   * @throws IOException exception in IO
   * @throws WriteProcessException exception in write process
   */
  public boolean write(TSRecord record) throws IOException, WriteProcessException {
    // make sure the ChunkGroupWriter for this TSRecord exist
    checkIsTimeSeriesExist(record);
    // get corresponding ChunkGroupWriter and write this TSRecord
    groupWriters.get(record.devicePath).write(record.time, record.dataPointList);
    ++recordCount;
    return checkMemorySizeAndMayFlushGroup();
  }

  /**
   * write a row batch
   *
   * @param rowBatch - multiple time series of one device that share a time column
   * @throws IOException exception in IO
   * @throws WriteProcessException exception in write process
   */
  public boolean write(RowBatch rowBatch) throws IOException, WriteProcessException {
    // make sure the ChunkGroupWriter for this RowBatch exist
    checkIsTimeSeriesExist(rowBatch);
    // get corresponding ChunkGroupWriter and write this RowBatch
    groupWriters.get(rowBatch.devicePath).write(rowBatch);
    recordCount += rowBatch.batchSize;
    return checkMemorySizeAndMayFlushGroup();
  }

  /**
   * calculate total memory size occupied by all ChunkGroupWriter instances currently.
   *
   * @return total memory size used
   */
  private long calculateMemSizeForAllGroup() {
    int memTotalSize = 0;
    for (IChunkGroupWriter group : groupWriters.values()) {
      memTotalSize += group.updateMaxGroupMemSize();
    }
    return memTotalSize;
  }

  /**
   * check occupied memory size, if it exceeds the chunkGroupSize threshold, flush them to given
   * OutputStream.
   *
   * @return true - size of tsfile or metadata reaches the threshold. false - otherwise
   * @throws IOException exception in IO
   */
  private boolean checkMemorySizeAndMayFlushGroup() throws IOException {
    if (recordCount >= recordCountForNextMemCheck) {
      long memSize = calculateMemSizeForAllGroup();
      assert memSize > 0;
      if (memSize > chunkGroupSizeThreshold) {
        LOG.debug("start to flush chunk groups, memory space occupy:{}", memSize);
        recordCountForNextMemCheck = recordCount * chunkGroupSizeThreshold / memSize;
        return flushAllChunkGroups();
      } else {
        recordCountForNextMemCheck = recordCount * chunkGroupSizeThreshold / memSize;
        return false;
      }
    }

    return false;
  }

  /**
   * flush the data in all series writers of all chunk group writers and their page writers to
   * outputStream.
   *
   * @return true - size of tsfile or metadata reaches the threshold. false - otherwise. But this
   * function just return false, the Override of IoTDB may return true.
   * @throws IOException exception in IO
   */
  private boolean flushAllChunkGroups() throws IOException {
    if (recordCount > 0) {
      for (Map.Entry<String, IChunkGroupWriter> entry: groupWriters.entrySet()) {
        long pos = fileWriter.getPos();
        String devicePath = entry.getKey();
        IChunkGroupWriter groupWriter = entry.getValue();
<<<<<<< HEAD
        fileWriter.startChunkGroup(devicePath);
        ChunkGroupFooter chunkGroupFooter = groupWriter.flushToFileWriter(fileWriter);
        if (fileWriter.getPos() - pos != chunkGroupFooter.getDataSize()) {
=======
        fileWriter.startChunkGroup(deviceId);
        long dataSize = groupWriter.flushToFileWriter(fileWriter);
        if (fileWriter.getPos() - pos != dataSize) {
>>>>>>> 39ea67d9
          throw new IOException(String.format(
              "Flushed data size is inconsistent with computation! Estimated: %d, Actual: %d",
              dataSize, fileWriter.getPos() - pos));
        }
        fileWriter.endChunkGroup(0);
      }
      reset();
    }
    return false;
  }

  private void reset() {
    groupWriters.clear();
    recordCount = 0;
  }

  /**
   * calling this method to write the last data remaining in memory and close the normal and error
   * OutputStream.
   *
   * @throws IOException exception in IO
   */
  @Override
  public void close() throws IOException {
    LOG.info("start close file");
    flushAllChunkGroups();
    fileWriter.endFile(this.schema);
  }

  /**
   * this function is only for Test.
   * @return TsFileIOWriter
   */
   public TsFileIOWriter getIOWriter() {
    return this.fileWriter;
  }

  /**
   * this function is only for Test
   * @throws IOException exception in IO
   */
  public void flushForTest() throws IOException {
    flushAllChunkGroups();
  }
}<|MERGE_RESOLUTION|>--- conflicted
+++ resolved
@@ -300,15 +300,9 @@
         long pos = fileWriter.getPos();
         String devicePath = entry.getKey();
         IChunkGroupWriter groupWriter = entry.getValue();
-<<<<<<< HEAD
         fileWriter.startChunkGroup(devicePath);
-        ChunkGroupFooter chunkGroupFooter = groupWriter.flushToFileWriter(fileWriter);
-        if (fileWriter.getPos() - pos != chunkGroupFooter.getDataSize()) {
-=======
-        fileWriter.startChunkGroup(deviceId);
         long dataSize = groupWriter.flushToFileWriter(fileWriter);
         if (fileWriter.getPos() - pos != dataSize) {
->>>>>>> 39ea67d9
           throw new IOException(String.format(
               "Flushed data size is inconsistent with computation! Estimated: %d, Actual: %d",
               dataSize, fileWriter.getPos() - pos));
