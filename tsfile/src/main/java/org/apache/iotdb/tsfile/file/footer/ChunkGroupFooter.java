/*
 * Licensed to the Apache Software Foundation (ASF) under one
 * or more contributor license agreements.  See the NOTICE file
 * distributed with this work for additional information
 * regarding copyright ownership.  The ASF licenses this file
 * to you under the Apache License, Version 2.0 (the
 * "License"); you may not use this file except in compliance
 * with the License.  You may obtain a copy of the License at
 *
 *     http://www.apache.org/licenses/LICENSE-2.0
 *
 * Unless required by applicable law or agreed to in writing,
 * software distributed under the License is distributed on an
 * "AS IS" BASIS, WITHOUT WARRANTIES OR CONDITIONS OF ANY
 * KIND, either express or implied.  See the License for the
 * specific language governing permissions and limitations
 * under the License.
 */

package org.apache.iotdb.tsfile.file.footer;

import org.apache.iotdb.tsfile.common.conf.TSFileConfig;
import org.apache.iotdb.tsfile.file.MetaMarker;
import org.apache.iotdb.tsfile.read.reader.TsFileInput;
import org.apache.iotdb.tsfile.utils.ReadWriteIOUtils;

import java.io.IOException;
import java.io.InputStream;
import java.io.OutputStream;
import java.io.UnsupportedEncodingException;
import java.nio.ByteBuffer;

public class ChunkGroupFooter {

  private static final byte MARKER = MetaMarker.CHUNK_GROUP_FOOTER;

  private String devicePath;

  private long dataSize;

  private int numberOfChunks;

  // this field does not need to be serialized.
  private int serializedSize;

  /**
   * constructor of CHUNK_GROUP_FOOTER.
   *
   * @param devicePath device Path
   * @param dataSize data size
   * @param numberOfChunks number of chunks
   */
  public ChunkGroupFooter(String devicePath, long dataSize, int numberOfChunks) throws UnsupportedEncodingException {
    this.devicePath = devicePath;
    this.dataSize = dataSize;
    this.numberOfChunks = numberOfChunks;
    this.serializedSize =
        Byte.BYTES + Integer.BYTES + devicePath.getBytes(TSFileConfig.STRING_CHARSET).length + Long.BYTES + Integer.BYTES;
  }

  public static int getSerializedSize(String devicePath) {
    return Byte.BYTES + Integer.BYTES + getSerializedSize(devicePath.length());
  }

  private static int getSerializedSize(int devicePathLength) {
    return devicePathLength + Long.BYTES + Integer.BYTES;
  }

  /**
   * deserialize from inputStream.
   *
   * @param markerRead Whether the marker of the CHUNK_GROUP_FOOTER is read ahead.
   */
  public static ChunkGroupFooter deserializeFrom(InputStream inputStream, boolean markerRead)
      throws IOException {
    if (!markerRead) {
      byte marker = (byte) inputStream.read();
      if (marker != MARKER) {
        MetaMarker.handleUnexpectedMarker(marker);
      }
    }

    String devicePath = ReadWriteIOUtils.readString(inputStream);
    long dataSize = ReadWriteIOUtils.readLong(inputStream);
    int numOfChunks = ReadWriteIOUtils.readInt(inputStream);
    return new ChunkGroupFooter(devicePath, dataSize, numOfChunks);
  }

  /**
   * deserialize from TsFileInput.
   *
   * @param markerRead Whether the marker of the CHUNK_GROUP_FOOTER is read ahead.
   */
  public static ChunkGroupFooter deserializeFrom(TsFileInput input, long offset,
      boolean markerRead)
      throws IOException {
    long offsetVar = offset;
    if (!markerRead) {
      offsetVar++;
    }
    ByteBuffer buffer = ByteBuffer.allocate(Integer.BYTES);
    input.read(buffer, offsetVar);
    buffer.flip();
    int size = buffer.getInt();
    offsetVar += Integer.BYTES;
    buffer = ByteBuffer.allocate(getSerializedSize(size));
    ReadWriteIOUtils.readAsPossible(input, offsetVar, buffer);
    buffer.flip();
<<<<<<< HEAD
    String devicePath = ReadWriteIOUtils.readStringWithoutLength(buffer, size);
=======
    String deviceID = ReadWriteIOUtils.readStringWithLength(buffer, size);
>>>>>>> 3cf67d14
    long dataSize = ReadWriteIOUtils.readLong(buffer);
    int numOfChunks = ReadWriteIOUtils.readInt(buffer);
    return new ChunkGroupFooter(devicePath, dataSize, numOfChunks);
  }

  public int getSerializedSize() {
    return serializedSize;
  }

  public String getDevicePath() {
    return devicePath;
  }

  public long getDataSize() {
    return dataSize;
  }

  public void setDataSize(long dataSize) {
    this.dataSize = dataSize;
  }

  public int getNumberOfChunks() {
    return numberOfChunks;
  }

  /**
   * serialize to outputStream.
   *
   * @param outputStream output stream
   * @return length
   * @throws IOException IOException
   */
  public int serializeTo(OutputStream outputStream) throws IOException {
    int length = 0;
    length += ReadWriteIOUtils.write(MARKER, outputStream);
    length += ReadWriteIOUtils.write(devicePath, outputStream);
    length += ReadWriteIOUtils.write(dataSize, outputStream);
    length += ReadWriteIOUtils.write(numberOfChunks, outputStream);
    return length;
  }

  @Override
  public String toString() {
    return "CHUNK_GROUP_FOOTER{" + "devicePath='" + devicePath + '\'' + ", dataSize=" + dataSize
        + ", numberOfChunks="
        + numberOfChunks + ", serializedSize=" + serializedSize + '}';
  }
}<|MERGE_RESOLUTION|>--- conflicted
+++ resolved
@@ -106,11 +106,7 @@
     buffer = ByteBuffer.allocate(getSerializedSize(size));
     ReadWriteIOUtils.readAsPossible(input, offsetVar, buffer);
     buffer.flip();
-<<<<<<< HEAD
-    String devicePath = ReadWriteIOUtils.readStringWithoutLength(buffer, size);
-=======
-    String deviceID = ReadWriteIOUtils.readStringWithLength(buffer, size);
->>>>>>> 3cf67d14
+    String devicePath = ReadWriteIOUtils.readStringWithLength(buffer, size);
     long dataSize = ReadWriteIOUtils.readLong(buffer);
     int numOfChunks = ReadWriteIOUtils.readInt(buffer);
     return new ChunkGroupFooter(devicePath, dataSize, numOfChunks);
