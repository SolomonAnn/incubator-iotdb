--- conflicted
+++ resolved
@@ -118,22 +118,12 @@
   }
 
   @Override
-<<<<<<< HEAD
-  public ChunkGroupFooter flushToFileWriter(TsFileIOWriter fileWriter) throws IOException {
+  public long flushToFileWriter(TsFileIOWriter fileWriter) throws IOException {
     LOG.debug("start flush device id:{}", devicePath);
     // make sure all the pages have been compressed into buffers, so that we can get correct
     // groupWriter.getCurrentChunkGroupSize().
     sealAllChunks();
-    ChunkGroupFooter footer = new ChunkGroupFooter(devicePath, getCurrentChunkGroupSize(),
-        getSeriesNumber());
-=======
-  public long flushToFileWriter(TsFileIOWriter fileWriter) throws IOException {
-    LOG.debug("start flush device id:{}", deviceId);
-    // make sure all the pages have been compressed into buffers, so that we can get correct
-    // groupWriter.getCurrentChunkGroupSize().
-    sealAllChunks();
     long currentChunkGroupSize = getCurrentChunkGroupSize();
->>>>>>> 39ea67d9
     for (IChunkWriter seriesWriter : chunkWriters.values()) {
       seriesWriter.writeToFileWriter(fileWriter);
     }
