/**
 * Licensed to the Apache Software Foundation (ASF) under one
 * or more contributor license agreements.  See the NOTICE file
 * distributed with this work for additional information
 * regarding copyright ownership.  The ASF licenses this file
 * to you under the Apache License, Version 2.0 (the
 * "License"); you may not use this file except in compliance
 * with the License.  You may obtain a copy of the License at
 *
 *     http://www.apache.org/licenses/LICENSE-2.0
 *
 * Unless required by applicable law or agreed to in writing,
 * software distributed under the License is distributed on an
 * "AS IS" BASIS, WITHOUT WARRANTIES OR CONDITIONS OF ANY
 * KIND, either express or implied.  See the License for the
 * specific language governing permissions and limitations
 * under the License.
 */
package org.apache.iotdb.db.conf.directories.strategy;

import java.io.File;
import java.util.ArrayList;
import java.util.List;
import java.util.Random;

public class MaxDiskUsableSpaceFirstStrategy extends DirectoryStrategy {

<<<<<<< HEAD
  // disk space is measured by MB
  private static final double DATA_SIZE_SHIFT = 1024D * 1024;

=======
>>>>>>> f6351051
  @Override
  public int nextFolderIndex() {
    return getMaxSpaceFolder();
  }

  /**
   * get max space folder.
   */
  public int getMaxSpaceFolder() {
    List<Integer> candidates = new ArrayList<>();
    long max;

    candidates.add(0);
    max = new File(folders.get(0)).getUsableSpace();
    for (int i = 1; i < folders.size(); i++) {
      long current = new File(folders.get(i)).getUsableSpace();
      if (max < current) {
        candidates.clear();
        candidates.add(i);
        max = current;
      } else if (max == current) {
        candidates.add(i);
      }
    }

    Random random = new Random(System.currentTimeMillis());
    int index = random.nextInt(candidates.size());

    return candidates.get(index);
  }
<<<<<<< HEAD

  private long getUsableSpace(String path) {
    double freespace = new File(path).getUsableSpace() / DATA_SIZE_SHIFT;
    return (long) freespace;
  }
=======
>>>>>>> f6351051
}<|MERGE_RESOLUTION|>--- conflicted
+++ resolved
@@ -25,12 +25,6 @@
 
 public class MaxDiskUsableSpaceFirstStrategy extends DirectoryStrategy {
 
-<<<<<<< HEAD
-  // disk space is measured by MB
-  private static final double DATA_SIZE_SHIFT = 1024D * 1024;
-
-=======
->>>>>>> f6351051
   @Override
   public int nextFolderIndex() {
     return getMaxSpaceFolder();
@@ -61,12 +55,4 @@
 
     return candidates.get(index);
   }
-<<<<<<< HEAD
-
-  private long getUsableSpace(String path) {
-    double freespace = new File(path).getUsableSpace() / DATA_SIZE_SHIFT;
-    return (long) freespace;
-  }
-=======
->>>>>>> f6351051
 }