--- conflicted
+++ resolved
@@ -23,10 +23,7 @@
 import java.util.LinkedList;
 import java.util.List;
 import java.util.Map;
-<<<<<<< HEAD
 import org.apache.iotdb.db.engine.tsfiledata.TsFileProcessor;
-=======
->>>>>>> acb850de
 import org.apache.iotdb.db.exception.FileNodeManagerException;
 import org.apache.iotdb.db.exception.PathErrorException;
 import org.apache.iotdb.db.exception.ProcessorException;
@@ -34,10 +31,7 @@
 import org.apache.iotdb.db.query.executor.groupby.GroupByWithOnlyTimeFilterDataSetDataSet;
 import org.apache.iotdb.db.query.executor.groupby.GroupByWithValueFilterDataSetDataSet;
 import org.apache.iotdb.db.query.fill.IFill;
-<<<<<<< HEAD
 import org.apache.iotdb.tsfile.exception.NotImplementedException;
-=======
->>>>>>> acb850de
 import org.apache.iotdb.tsfile.exception.filter.QueryFilterOptimizationException;
 import org.apache.iotdb.tsfile.file.metadata.enums.TSDataType;
 import org.apache.iotdb.tsfile.read.common.Path;
@@ -113,7 +107,6 @@
           selectedSeries, aggres, null);
       return engineExecutor.executeWithOutTimeGenerator(context);
     }
-<<<<<<< HEAD
   }
 
   /**
@@ -243,119 +236,6 @@
       }
     }
     return merged;
-=======
->>>>>>> acb850de
-  }
-
-  /**
-   * execute groupBy query.
-   *
-   * @param selectedSeries select path list
-   * @param aggres aggregation name list
-   * @param expression filter expression
-   * @param unit time granularity for interval partitioning, unit is ms.
-   * @param origin the datum time point for interval division is divided into a time interval for
-   * each TimeUnit time from this point forward and backward.
-   * @param intervals time intervals, closed interval.
-   */
-  public QueryDataSet groupBy(List<Path> selectedSeries, List<String> aggres,
-      IExpression expression, long unit, long origin, List<Pair<Long, Long>> intervals,
-      QueryContext context)
-      throws ProcessorException, QueryFilterOptimizationException, FileNodeManagerException,
-      PathErrorException, IOException {
-
-    long nextJobId = context.getJobId();
-
-    // check the legitimacy of intervals
-    for (Pair<Long, Long> pair : intervals) {
-      if (!(pair.left > 0 && pair.right > 0)) {
-        throw new ProcessorException(
-            String.format("Time interval<%d, %d> must be greater than 0.", pair.left, pair.right));
-      }
-      if (pair.right < pair.left) {
-        throw new ProcessorException(String.format(
-            "Interval starting time must be greater than the interval ending time, "
-                + "found error interval<%d, %d>", pair.left, pair.right));
-      }
-    }
-    // merge intervals
-    List<Pair<Long, Long>> mergedIntervalList = mergeInterval(intervals);
-
-    // construct groupBy intervals filter
-    BinaryExpression intervalFilter = null;
-    for (Pair<Long, Long> pair : mergedIntervalList) {
-      BinaryExpression pairFilter = BinaryExpression
-          .and(new GlobalTimeExpression(TimeFilter.gtEq(pair.left)),
-              new GlobalTimeExpression(TimeFilter.ltEq(pair.right)));
-      if (intervalFilter != null) {
-        intervalFilter = BinaryExpression.or(intervalFilter, pairFilter);
-      } else {
-        intervalFilter = pairFilter;
-      }
-    }
-
-    // merge interval filter and filtering conditions after where statements
-    if (expression == null) {
-      expression = intervalFilter;
-    } else {
-      expression = BinaryExpression.and(expression, intervalFilter);
-    }
-
-    IExpression optimizedExpression = ExpressionOptimizer.getInstance()
-        .optimize(expression, selectedSeries);
-    if (optimizedExpression.getType() == ExpressionType.GLOBAL_TIME) {
-      GroupByWithOnlyTimeFilterDataSetDataSet groupByEngine = new GroupByWithOnlyTimeFilterDataSetDataSet(
-          nextJobId, selectedSeries, unit, origin, mergedIntervalList);
-      groupByEngine.initGroupBy(context, aggres, optimizedExpression);
-      return groupByEngine;
-    } else {
-      GroupByWithValueFilterDataSetDataSet groupByEngine = new GroupByWithValueFilterDataSetDataSet(
-          nextJobId,
-          selectedSeries, unit, origin, mergedIntervalList);
-      groupByEngine.initGroupBy(context, aggres, optimizedExpression);
-      return groupByEngine;
-    }
-  }
-
-  /**
-   * execute fill query.
-   *
-   * @param fillPaths select path list
-   * @param queryTime timestamp
-   * @param fillType type IFill map
-   */
-  public QueryDataSet fill(List<Path> fillPaths, long queryTime, Map<TSDataType, IFill> fillType,
-      QueryContext context)
-      throws FileNodeManagerException, PathErrorException, IOException {
-
-    long nextJobId = context.getJobId();
-
-    FillEngineExecutor fillEngineExecutor = new FillEngineExecutor(nextJobId, fillPaths, queryTime,
-        fillType);
-    return fillEngineExecutor.execute(context);
-  }
-
-  /**
-   * sort intervals by start time and merge overlapping intervals.
-   *
-   * @param intervals time interval
-   */
-  private List<Pair<Long, Long>> mergeInterval(List<Pair<Long, Long>> intervals) {
-    // sort by interval start time.
-    intervals.sort(((o1, o2) -> (int) (o1.left - o2.left)));
-
-    LinkedList<Pair<Long, Long>> merged = new LinkedList<>();
-    for (Pair<Long, Long> interval : intervals) {
-      // if the list of merged intervals is empty or
-      // if the current interval does not overlap with the previous, simply append it.
-      if (merged.isEmpty() || merged.getLast().right < interval.left) {
-        merged.add(interval);
-      } else {
-        // otherwise, there is overlap, so we merge the current and previous intervals.
-        merged.getLast().right = Math.max(merged.getLast().right, interval.right);
-      }
-    }
-    return merged;
   }
 
 
