/**
 * Licensed to the Apache Software Foundation (ASF) under one
 * or more contributor license agreements.  See the NOTICE file
 * distributed with this work for additional information
 * regarding copyright ownership.  The ASF licenses this file
 * to you under the Apache License, Version 2.0 (the
 * "License"); you may not use this file except in compliance
 * with the License.  You may obtain a copy of the License at
 *
 *      http://www.apache.org/licenses/LICENSE-2.0
 *
 * Unless required by applicable law or agreed to in writing,
 * software distributed under the License is distributed on an
 * "AS IS" BASIS, WITHOUT WARRANTIES OR CONDITIONS OF ANY
 * KIND, either express or implied.  See the License for the
 * specific language governing permissions and limitations
 * under the License.
 */
package org.apache.iotdb.db.engine.filenodeV2;

import java.io.File;
import java.io.IOException;
import java.nio.file.Paths;
import java.util.ArrayList;
import java.util.HashMap;
import java.util.List;
import java.util.Map;
import java.util.Map.Entry;
import java.util.concurrent.locks.Condition;
import java.util.concurrent.locks.ReadWriteLock;
import java.util.concurrent.locks.ReentrantReadWriteLock;
import java.util.function.Supplier;
import org.apache.iotdb.db.conf.IoTDBDescriptor;
import org.apache.iotdb.db.conf.directories.Directories;
import org.apache.iotdb.db.engine.filenode.CopyOnReadLinkedList;
import org.apache.iotdb.db.engine.querycontext.GlobalSortedSeriesDataSourceV2;
import org.apache.iotdb.db.engine.querycontext.QueryDataSourceV2;
import org.apache.iotdb.db.engine.querycontext.ReadOnlyMemChunk;
import org.apache.iotdb.db.engine.version.SimpleFileVersionController;
import org.apache.iotdb.db.engine.version.VersionController;
import org.apache.iotdb.db.exception.FileNodeProcessorException;
import org.apache.iotdb.db.metadata.MManager;
import org.apache.iotdb.db.query.context.QueryContext;
import org.apache.iotdb.tsfile.file.metadata.ChunkMetaData;
import org.apache.iotdb.tsfile.file.metadata.enums.CompressionType;
import org.apache.iotdb.tsfile.file.metadata.enums.TSDataType;
import org.apache.iotdb.tsfile.file.metadata.enums.TSEncoding;
import org.apache.iotdb.tsfile.read.common.Path;
import org.apache.iotdb.tsfile.utils.Pair;
import org.apache.iotdb.tsfile.write.record.TSRecord;
import org.apache.iotdb.tsfile.write.schema.FileSchema;
import org.apache.iotdb.tsfile.write.schema.MeasurementSchema;
import org.slf4j.Logger;
import org.slf4j.LoggerFactory;

public class FileNodeProcessorV2 {

  private static final Logger LOGGER = LoggerFactory.getLogger(FileNodeProcessorV2.class);

  private static final String RESTORE_FILE_SUFFIX = ".restore";

  private static final MManager mManager = MManager.getInstance();
  private static final Directories directories = Directories.getInstance();

  private FileSchema fileSchema;

  // includes sealed and unsealed sequnce tsfiles
  private List<TsFileResourceV2> sequenceFileList = new ArrayList<>();
  private UnsealedTsFileProcessorV2 workSequenceTsFileProcessor = null;
  private CopyOnReadLinkedList<UnsealedTsFileProcessorV2> closingSequenceTsFileProcessor = new CopyOnReadLinkedList<>();

  // includes sealed and unsealed unsequnce tsfiles
  private List<TsFileResourceV2> unSequenceFileList = new ArrayList<>();
  private UnsealedTsFileProcessorV2 workUnSequenceTsFileProcessor = null;
  private CopyOnReadLinkedList<UnsealedTsFileProcessorV2> closingUnSequenceTsFileProcessor = new CopyOnReadLinkedList<>();

  /**
   * device -> global latest timestamp of each device
   */
  private Map<String, Long> latestTimeForEachDevice = new HashMap<>();

  /**
   * device -> largest timestamp of the latest memtable to be submitted to asyncFlush
   */
  private Map<String, Long> latestFlushedTimeForEachDevice = new HashMap<>();

  private String storageGroupName;

  private final ReadWriteLock lock;

  private Condition closeFileNodeCondition;

  /**
   * Mark whether to close file node
   */
  private volatile boolean toBeClosed;

  private VersionController versionController;

  public FileNodeProcessorV2(String absoluteBaseDir, String storageGroupName)
      throws FileNodeProcessorException {
    this.storageGroupName = storageGroupName;
    lock = new ReentrantReadWriteLock();
    closeFileNodeCondition = lock.writeLock().newCondition();

    File storageGroupDir = new File(absoluteBaseDir, storageGroupName);
    if (!storageGroupDir.exists()) {
      storageGroupDir.mkdir();
      LOGGER.info("The directory of the storage group {} doesn't exist. Create a new " +
          "directory {}", storageGroupName, storageGroupDir.getAbsolutePath());
    }

    /**
     * restore
     */
    File restoreFolder = new File(absoluteBaseDir + storageGroupName);
    if (!restoreFolder.exists()) {
      restoreFolder.mkdirs();
      LOGGER.info("The restore directory of the filenode processor {} doesn't exist. Create new " +
          "directory {}", storageGroupName, restoreFolder.getAbsolutePath());
    }

    String absoluteFileNodeRestoreFilePath = new File(restoreFolder, storageGroupName + RESTORE_FILE_SUFFIX).getAbsolutePath();

    recovery();

    /**
     * version controller
     */
    try {
      versionController = new SimpleFileVersionController(restoreFolder.getPath());
    } catch (IOException e) {
      throw new FileNodeProcessorException(e);
    }

    // construct the file schema
    this.fileSchema = constructFileSchema(storageGroupName);
  }

  // TODO: Jiang Tian
  private void recovery(){
  }

  private FileSchema constructFileSchema(String storageGroupName) {
    List<MeasurementSchema> columnSchemaList;
    columnSchemaList = mManager.getSchemaForFileName(storageGroupName);

    FileSchema schema = new FileSchema();
    for (MeasurementSchema measurementSchema : columnSchemaList) {
      schema.registerMeasurement(measurementSchema);
    }
    return schema;

  }


  /**
   * add time series.
   */
  public void addTimeSeries(String measurementId, TSDataType dataType, TSEncoding encoding,
      CompressionType compressor, Map<String, String> props) {
    lock.writeLock().lock();
    try {
      fileSchema.registerMeasurement(new MeasurementSchema(measurementId, dataType, encoding,
          compressor, props));
    } finally {
      lock.writeLock().unlock();
    }
  }

  /**
   *
   * @param tsRecord
   * @return -1: failed, 1: Overflow, 2:Bufferwrite
   */
  public int insert(TSRecord tsRecord) {
    lock.writeLock().lock();
    int insertResult;

    try {
      if(toBeClosed){
        return -1;
      }
      // init map
      latestTimeForEachDevice.putIfAbsent(tsRecord.deviceId, Long.MIN_VALUE);
      latestFlushedTimeForEachDevice.putIfAbsent(tsRecord.deviceId, Long.MIN_VALUE);

      boolean result;
      // write to sequence or unsequence file
      if (tsRecord.time > latestFlushedTimeForEachDevice.get(tsRecord.deviceId)) {
        result = writeUnsealedDataFile(workSequenceTsFileProcessor, tsRecord, true);
        insertResult = result ? 1 : -1;
      } else {
        result = writeUnsealedDataFile(workUnSequenceTsFileProcessor, tsRecord, false);
        insertResult = result ? 2 : -1;
      }
    } catch (Exception e) {
      LOGGER.error("insert tsRecord to unsealed data file failed, because {}", e.getMessage(), e);
      insertResult = -1;
    } finally {
      lock.writeLock().unlock();
    }

    return insertResult;
  }

  private boolean writeUnsealedDataFile(UnsealedTsFileProcessorV2 unsealedTsFileProcessor,
      TSRecord tsRecord, boolean sequence) throws IOException {
    lock.writeLock().lock();
    try {
      boolean result;
      // create a new BufferWriteProcessor
      if (unsealedTsFileProcessor == null) {
        if (sequence) {
          String baseDir = directories.getNextFolderForTsfile();
          String filePath = Paths.get(baseDir, storageGroupName, System.currentTimeMillis() + "")
              .toString();
          unsealedTsFileProcessor = new UnsealedTsFileProcessorV2(storageGroupName,
              new File(filePath),
              fileSchema, versionController, this::closeUnsealedTsFileProcessorCallback);
          sequenceFileList.add(unsealedTsFileProcessor.getTsFileResource());
        } else {
          // TODO check if the disk is full
          String baseDir = IoTDBDescriptor.getInstance().getConfig().getOverflowDataDir();
          String filePath = Paths.get(baseDir, storageGroupName, System.currentTimeMillis() + "")
              .toString();
          unsealedTsFileProcessor = new UnsealedTsFileProcessorV2(storageGroupName,
              new File(filePath),
              fileSchema, versionController, this::closeUnsealedTsFileProcessorCallback);
          unSequenceFileList.add(unsealedTsFileProcessor.getTsFileResource());
        }
      }

      // write BufferWrite
      result = unsealedTsFileProcessor.write(tsRecord);

      // try to update the latest time of the device of this tsRecord
      if (result && latestTimeForEachDevice.get(tsRecord.deviceId) < tsRecord.time) {
        latestTimeForEachDevice.put(tsRecord.deviceId, tsRecord.time);
      }

      // check memtable size and may asyncFlush the workMemtable
      if (unsealedTsFileProcessor.shouldFlush()) {
        flushAndCheckShouldClose(unsealedTsFileProcessor, sequence);
      }

      return result;
    }finally {
      lock.writeLock().unlock();
    }
  }


<<<<<<< HEAD
  public QueryDataSourceV2 query(String deviceId, String measurementId, QueryContext context) {
=======
  // TODO need a read lock, please consider the concurrency with flush manager threads.
  public QueryDataSourceV2 query(String deviceId, String measurementId) {
>>>>>>> 1cea601b

    lock.readLock().lock();
    try {
      List<TsFileResourceV2> sequnceResources = getFileReSourceListForQuery(sequenceFileList,
          deviceId, measurementId);
      List<TsFileResourceV2> unsequnceResources = getFileReSourceListForQuery(unSequenceFileList,
          deviceId, measurementId);

      return new QueryDataSourceV2(
          new GlobalSortedSeriesDataSourceV2(new Path(deviceId, measurementId), sequnceResources),
          new GlobalSortedSeriesDataSourceV2(new Path(deviceId, measurementId),
              unsequnceResources));
    } finally {
      lock.readLock().unlock();
    }
  }


  /**
   * @param tsFileResources includes sealed and unsealed tsfile resources
   * @return fill unsealed tsfile resources with memory data and ChunkMetadataList of data in disk
   */
  private List<TsFileResourceV2> getFileReSourceListForQuery(List<TsFileResourceV2> tsFileResources,
      String deviceId, String measurementId) {

    MeasurementSchema mSchema = fileSchema.getMeasurementSchema(measurementId);
    TSDataType dataType = mSchema.getType();

    List<TsFileResourceV2> tsfileResourcesForQuery = new ArrayList<>();
    for (TsFileResourceV2 tsFileResource : tsFileResources) {
      synchronized (tsFileResource) {
        if (!tsFileResource.getStartTimeMap().isEmpty()) {
          if (!tsFileResource.isClosed()) {
            tsfileResourcesForQuery.add(tsFileResource);
          } else {
            Pair<ReadOnlyMemChunk, List<ChunkMetaData>> pair = tsFileResource
                .getUnsealedFileProcessor()
                .query(deviceId, measurementId, dataType, mSchema.getProps());
            tsfileResourcesForQuery
                .add(new TsFileResourceV2(tsFileResource.getFile(), pair.left, pair.right));
          }
        }
      }
    }
    return tsfileResourcesForQuery;
  }


  /**
   * ensure there must be a flush thread submitted after setCloseMark() is called, therefore the setCloseMark task
   * will be executed by a flush thread. -- said by qiaojialin
   *
   * only called by insert(), thread-safety should be ensured by caller
   */
  private void flushAndCheckShouldClose(UnsealedTsFileProcessorV2 unsealedTsFileProcessor,
      boolean sequence) {
    // check file size and may setCloseMark the BufferWrite
    if (unsealedTsFileProcessor.shouldClose()) {
      if (sequence) {
        closingSequenceTsFileProcessor.add(unsealedTsFileProcessor);
        workSequenceTsFileProcessor = null;
      } else {
        closingUnSequenceTsFileProcessor.add(unsealedTsFileProcessor);
        workUnSequenceTsFileProcessor = null;
      }
      unsealedTsFileProcessor.setCloseMark();
    }

    unsealedTsFileProcessor.asyncFlush();

    // update the largest timestamp in the last flushing memtable
    for (Entry<String, Long> entry : latestTimeForEachDevice.entrySet()) {
      latestFlushedTimeForEachDevice.put(entry.getKey(), entry.getValue());
    }
  }


  /**
   * put the memtable back to the MemTablePool and make the metadata in writer visible
   */
  // TODO please consider concurrency with query and write method.
  private void closeUnsealedTsFileProcessorCallback(UnsealedTsFileProcessorV2 bufferWriteProcessor) {
    lock.writeLock().unlock();
    try {
      closingSequenceTsFileProcessor.remove(bufferWriteProcessor);
      // end time with one start time
      TsFileResourceV2 resource = workSequenceTsFileProcessor.getTsFileResource();
      synchronized (resource) {
        for (Entry<String, Long> startTime : resource.getStartTimeMap().entrySet()) {
          String deviceId = startTime.getKey();
          resource.getEndTimeMap().put(deviceId, latestTimeForEachDevice.get(deviceId));
        }
        resource.setClosed(true);
      }
      closeFileNodeCondition.signal();
    }finally {
      lock.writeLock().unlock();
    }
  }

  public void asyncForceClose() {
    lock.writeLock().lock();
    try {
      if (workSequenceTsFileProcessor != null) {
        closingSequenceTsFileProcessor.add(workSequenceTsFileProcessor);
        workSequenceTsFileProcessor.asyncClose();
        workSequenceTsFileProcessor = null;
      }
      if (workUnSequenceTsFileProcessor != null) {
        closingUnSequenceTsFileProcessor.add(workUnSequenceTsFileProcessor);
        workUnSequenceTsFileProcessor.asyncClose();
        workUnSequenceTsFileProcessor = null;
      }
    } finally {
      lock.writeLock().unlock();
    }
  }

  /**
   * Block this method until this file node can be closed.
   */
  public void syncCloseFileNode(Supplier<Boolean> removeProcessorFromManager){
    lock.writeLock().lock();
    try {
      asyncForceClose();
      toBeClosed = true;
      while (true) {
        if (unSequenceFileList.isEmpty() && sequenceFileList.isEmpty()
            && workSequenceTsFileProcessor == null && workUnSequenceTsFileProcessor == null) {
          removeProcessorFromManager.get();
          break;
        }
        closeFileNodeCondition.await();
      }
    } catch (InterruptedException e) {
      LOGGER.error("CloseFileNodeConditon occurs error while waiting for closing the file node {}",
          storageGroupName, e);
    } finally {
      lock.writeLock().unlock();
    }
  }

  public UnsealedTsFileProcessorV2 getWorkSequenceTsFileProcessor() {
    return workSequenceTsFileProcessor;
  }

  public UnsealedTsFileProcessorV2 getWorkUnSequenceTsFileProcessor() {
    return workUnSequenceTsFileProcessor;
  }

  public String getStorageGroupName() {
    return storageGroupName;
  }

  public int getClosingProcessorSize(){
    return unSequenceFileList.size() + sequenceFileList.size();
  }
}<|MERGE_RESOLUTION|>--- conflicted
+++ resolved
@@ -40,7 +40,6 @@
 import org.apache.iotdb.db.engine.version.VersionController;
 import org.apache.iotdb.db.exception.FileNodeProcessorException;
 import org.apache.iotdb.db.metadata.MManager;
-import org.apache.iotdb.db.query.context.QueryContext;
 import org.apache.iotdb.tsfile.file.metadata.ChunkMetaData;
 import org.apache.iotdb.tsfile.file.metadata.enums.CompressionType;
 import org.apache.iotdb.tsfile.file.metadata.enums.TSDataType;
@@ -110,25 +109,13 @@
           "directory {}", storageGroupName, storageGroupDir.getAbsolutePath());
     }
 
-    /**
-     * restore
-     */
-    File restoreFolder = new File(absoluteBaseDir + storageGroupName);
-    if (!restoreFolder.exists()) {
-      restoreFolder.mkdirs();
-      LOGGER.info("The restore directory of the filenode processor {} doesn't exist. Create new " +
-          "directory {}", storageGroupName, restoreFolder.getAbsolutePath());
-    }
-
-    String absoluteFileNodeRestoreFilePath = new File(restoreFolder, storageGroupName + RESTORE_FILE_SUFFIX).getAbsolutePath();
-
     recovery();
 
     /**
      * version controller
      */
     try {
-      versionController = new SimpleFileVersionController(restoreFolder.getPath());
+      versionController = new SimpleFileVersionController(storageGroupDir.getAbsolutePath());
     } catch (IOException e) {
       throw new FileNodeProcessorException(e);
     }
@@ -251,12 +238,8 @@
   }
 
 
-<<<<<<< HEAD
-  public QueryDataSourceV2 query(String deviceId, String measurementId, QueryContext context) {
-=======
   // TODO need a read lock, please consider the concurrency with flush manager threads.
   public QueryDataSourceV2 query(String deviceId, String measurementId) {
->>>>>>> 1cea601b
 
     lock.readLock().lock();
     try {
