--- conflicted
+++ resolved
@@ -20,9 +20,7 @@
 
 import java.util.concurrent.Callable;
 import java.util.concurrent.ExecutorService;
-import java.util.concurrent.Executors;
 import java.util.concurrent.Future;
-import java.util.concurrent.ThreadPoolExecutor;
 import java.util.concurrent.TimeUnit;
 import org.apache.iotdb.db.concurrent.IoTDBThreadPoolFactory;
 import org.apache.iotdb.db.concurrent.ThreadName;
@@ -45,46 +43,6 @@
   }
 
   /**
-<<<<<<< HEAD
-=======
-   * reopen function.
-   *
-   * @throws ProcessorException if the pool is not terminated.
-   */
-  public void reopen() throws ProcessorException {
-    if (!pool.isTerminated()) {
-      throw new ProcessorException("Merge pool is not terminated!");
-    }
-    IoTDBConfig config = IoTDBDescriptor.getInstance().getConfig();
-    pool = Executors.newFixedThreadPool(config.getMergeConcurrentThreads());
-  }
-
-  /**
-   * Refuse new merge submits and exit when all RUNNING THREAD in the pool end.
-   *
-   * @param block if set block to true, this method will wait for timeOut milliseconds to close the
-   * merge pool. false, return directly.
-   * @param timeout block time out in milliseconds.
-   * @throws ProcessorException if timeOut reach or interrupted while waiting to exit.
-   */
-  public void forceClose(boolean block, long timeout) throws ProcessorException {
-    pool.shutdownNow();
-    if (block) {
-      try {
-        if (!pool.awaitTermination(timeout, TimeUnit.MILLISECONDS)) {
-          throw new ProcessorException(
-              "Merge thread pool doesn't exit after " + timeout + " ms");
-        }
-      } catch (InterruptedException e) {
-        Thread.currentThread().interrupt();
-        throw new ProcessorException(
-            "Interrupted while waiting merge thread pool to exit. ", e);
-      }
-    }
-  }
-
-  /**
->>>>>>> 6f40c057
    * Block new merge submits and exit when all RUNNING THREADS AND TASKS IN THE QUEUE end.
    *
    * @param block if set to true, this method will wait for timeOut milliseconds. false, return
