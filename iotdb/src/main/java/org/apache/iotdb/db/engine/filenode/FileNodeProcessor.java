--- conflicted
+++ resolved
@@ -253,7 +253,7 @@
     fileNodeRestoreFilePath = new File(restoreFolder, processorName + RESTORE_FILE_SUFFIX).getPath();
     try {
       fileNodeProcessorStore = readStoreFromDisk();
-    } catch (FileNodeProcessorException | IOException  e) {
+    } catch (FileNodeProcessorException e) {
       LOGGER.error(
           "The fileNode processor {} encountered an error when recoverying restore " +
               "information.", processorName);
@@ -532,17 +532,21 @@
                 + System.currentTimeMillis(),
             params, versionController, fileSchema);
       } catch (BufferWriteProcessorException e) {
-        throw new FileNodeProcessorException(String
-            .format("The filenode processor %s failed to get the bufferwrite processor.",
-                processorName),e);
-      }
-    } else if (bufferWriteProcessor.isClosed()){
-      try {
-        bufferWriteProcessor.reopen(insertTime + FileNodeConstants.BUFFERWRITE_FILE_SEPARATOR
-            + System.currentTimeMillis());
-      } catch (BufferWriteProcessorException e) {
-        throw new FileNodeProcessorException("Cannot reopen BufferWriteProcessor", e);
-      }
+        LOGGER.error("The filenode processor {} failed to get the bufferwrite processor.",
+            processorName, e);
+        throw new FileNodeProcessorException(e);
+      }
+    }
+    return bufferWriteProcessor;
+  }
+
+  /**
+   * get buffer write processor.
+   */
+  public BufferWriteProcessor getBufferWriteProcessor() throws FileNodeProcessorException {
+    if (bufferWriteProcessor == null) {
+      LOGGER.error("The bufferwrite processor is null when get the bufferwriteProcessor");
+      throw new FileNodeProcessorException("The bufferwrite processor is null");
     }
     return bufferWriteProcessor;
   }
@@ -559,8 +563,6 @@
           .put(FileNodeConstants.FILENODE_PROCESSOR_FLUSH_ACTION, flushFileNodeProcessorAction);
       overflowProcessor = new OverflowProcessor(processorName, params, fileSchema,
           versionController);
-    } else if (overflowProcessor.isClosed()){
-      overflowProcessor.reopen();
     }
     return overflowProcessor;
   }
@@ -569,16 +571,25 @@
    * get overflow processor.
    */
   public OverflowProcessor getOverflowProcessor() {
-    if (overflowProcessor == null || overflowProcessor.isClosed()) {
-      LOGGER.error("The overflow processor is null or closed when getting the overflowProcessor");
+    if (overflowProcessor == null) {
+      LOGGER.error("The overflow processor is null when getting the overflowProcessor");
     }
     return overflowProcessor;
   }
 
   public boolean hasOverflowProcessor() {
-    return overflowProcessor != null && !overflowProcessor.isClosed();
-  }
-
+    return overflowProcessor != null;
+  }
+
+  public void setBufferwriteProcessroToClosed() {
+
+    bufferWriteProcessor = null;
+  }
+
+  public boolean hasBufferwriteProcessor() {
+
+    return bufferWriteProcessor != null;
+  }
 
   /**
    * set last update time.
@@ -783,7 +794,6 @@
     if (!newFileNodes.isEmpty() && !newFileNodes.get(newFileNodes.size() - 1).isClosed()
         && !newFileNodes.get(newFileNodes.size() - 1).getStartTimeMap().isEmpty()) {
       unsealedTsFile = new UnsealedTsFile();
-<<<<<<< HEAD
       unsealedTsFile.setFilePath(newFileNodes.get(newFileNodes.size() - 1).getFile().getAbsolutePath());
       if (bufferWriteProcessor == null) {
         LOGGER.error(
@@ -794,15 +804,12 @@
             "The last of tsfile %s in filenode processor %s is not closed, "
                 + "but the bufferwrite processor is null.",
             newFileNodes.get(newFileNodes.size() - 1).getFile().getAbsolutePath(), getProcessorName()));
-=======
-      unsealedTsFile.setFilePath(newFileNodes.get(newFileNodes.size() - 1).getFilePath());
-
+      }
       try {
         bufferwritedata = bufferWriteProcessor
             .queryBufferWriteData(deviceId, measurementId, dataType, mSchema.getProps());
       } catch (BufferWriteProcessorException e) {
         throw new FileNodeProcessorException(e);
->>>>>>> 4f6aa057
       }
 
       try {
@@ -949,7 +956,7 @@
     }
     lastMergeTime = System.currentTimeMillis();
 
-    if (overflowProcessor != null && !overflowProcessor.isClosed()) {
+    if (overflowProcessor != null) {
       if (overflowProcessor.getFileSize() < IoTDBDescriptor.getInstance()
           .getConfig().getOverflowFileSizeThreshold()) {
         if (LOGGER.isInfoEnabled()) {
@@ -1077,9 +1084,6 @@
     emptyTsFileResource.clear();
     // attention
     try {
-      if (overflowProcessor.isClosed()) {
-        overflowProcessor.reopen();
-      }
       overflowProcessor.switchWorkToMerge();
     } catch (IOException e) {
       LOGGER.error("The filenode processor {} can't switch overflow processor from work to merge.",
@@ -1460,7 +1464,6 @@
     // losing some modification.
     mergeDeleteLock.lock();
     QueryContext context = new QueryContext();
-
     try {
       FileReaderManager.getInstance().increaseFileReaderReference(backupIntervalFile.getFilePath(),
           true);
@@ -1487,7 +1490,6 @@
           // query one measurement in the special deviceId
           String measurementId = path.getMeasurement();
           TSDataType dataType = mManager.getSeriesType(path.getFullPath());
-
           OverflowSeriesDataSource overflowSeriesDataSource = overflowProcessor.queryMerge(deviceId,
               measurementId, dataType, true, context);
           Filter timeFilter = FilterFactory
@@ -1713,10 +1715,10 @@
   public FileNodeFlushFuture flush() throws IOException {
     Future<Boolean> bufferWriteFlushFuture = null;
     Future<Boolean> overflowFlushFuture = null;
-    if (bufferWriteProcessor != null && !bufferWriteProcessor.isClosed()) {
+    if (bufferWriteProcessor != null) {
       bufferWriteFlushFuture = bufferWriteProcessor.flush();
     }
-    if (overflowProcessor != null && !overflowProcessor.isClosed()) {
+    if (overflowProcessor != null) {
       overflowFlushFuture = overflowProcessor.flush();
     }
     return new FileNodeFlushFuture(bufferWriteFlushFuture, overflowFlushFuture);
@@ -1726,7 +1728,7 @@
    * Close the bufferwrite processor.
    */
   public void closeBufferWrite() throws FileNodeProcessorException {
-    if (bufferWriteProcessor == null || bufferWriteProcessor.isClosed()) {
+    if (bufferWriteProcessor == null) {
       return;
     }
     try {
@@ -1734,6 +1736,7 @@
         waitForBufferWriteClose();
       }
       bufferWriteProcessor.close();
+      bufferWriteProcessor = null;
     } catch (BufferWriteProcessorException e) {
       throw new FileNodeProcessorException(e);
     }
@@ -1754,7 +1757,7 @@
    * Close the overflow processor.
    */
   public void closeOverflow() throws FileNodeProcessorException {
-    if (overflowProcessor == null || overflowProcessor.isClosed()) {
+    if (overflowProcessor == null) {
       return;
     }
     try {
@@ -1762,7 +1765,9 @@
         waitForOverflowClose();
       }
       overflowProcessor.close();
-    } catch (OverflowProcessorException e) {
+      overflowProcessor.clear();
+      overflowProcessor = null;
+    } catch (OverflowProcessorException | IOException e) {
       throw new FileNodeProcessorException(e);
     }
   }
@@ -1841,14 +1846,18 @@
     }
   }
 
-  private FileNodeProcessorStore readStoreFromDisk() throws FileNodeProcessorException, IOException {
+  private FileNodeProcessorStore readStoreFromDisk() throws FileNodeProcessorException {
 
     synchronized (fileNodeRestoreLock) {
       File restoreFile = new File(fileNodeRestoreFilePath);
       if (!restoreFile.exists() || restoreFile.length() == 0) {
-        return new FileNodeProcessorStore(false, new HashMap<>(),
-            new TsFileResource(null, false),
-            new ArrayList<>(), FileNodeProcessorStatus.NONE, 0);
+        try {
+          return new FileNodeProcessorStore(false, new HashMap<>(),
+              new TsFileResource(null, false),
+              new ArrayList<>(), FileNodeProcessorStatus.NONE, 0);
+        } catch (IOException e) {
+          throw new FileNodeProcessorException(e);
+        }
       }
       try (FileInputStream inputStream = new FileInputStream(fileNodeRestoreFilePath)) {
         return FileNodeProcessorStore.deSerialize(inputStream);
@@ -1892,7 +1901,7 @@
       // delete data in memory
       OverflowProcessor ofProcessor = getOverflowProcessor(getProcessorName());
       ofProcessor.delete(deviceId, measurementId, timestamp, version, updatedModFiles);
-      if (bufferWriteProcessor != null && !bufferWriteProcessor.isClosed()) {
+      if (bufferWriteProcessor != null) {
         bufferWriteProcessor.delete(deviceId, measurementId, timestamp);
       }
     } catch (Exception e) {
@@ -1925,7 +1934,7 @@
    * Similar to delete(), but only deletes data in BufferWrite. Only used by WAL recovery.
    */
   public void deleteBufferWrite(String deviceId, String measurementId, long timestamp)
-      throws IOException {
+      throws IOException, BufferWriteProcessorException {
     String fullPath = deviceId +
         IoTDBConstant.PATH_SEPARATOR + measurementId;
     long version = versionController.nextVersion();
@@ -1940,12 +1949,8 @@
       }
       throw e;
     }
-    if (bufferWriteProcessor != null && !bufferWriteProcessor.isClosed()) {
-      try {
-        bufferWriteProcessor.delete(deviceId, measurementId, timestamp);
-      } catch (BufferWriteProcessorException e) {
-        throw new IOException(e);
-      }
+    if (bufferWriteProcessor != null) {
+      bufferWriteProcessor.delete(deviceId, measurementId, timestamp);
     }
   }
 
