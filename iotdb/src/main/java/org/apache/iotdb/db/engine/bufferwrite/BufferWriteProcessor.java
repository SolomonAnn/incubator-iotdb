/**
 * Licensed to the Apache Software Foundation (ASF) under one
 * or more contributor license agreements.  See the NOTICE file
 * distributed with this work for additional information
 * regarding copyright ownership.  The ASF licenses this file
 * to you under the Apache License, Version 2.0 (the
 * "License"); you may not use this file except in compliance
 * with the License.  You may obtain a copy of the License at
 *
 *     http://www.apache.org/licenses/LICENSE-2.0
 *
 * Unless required by applicable law or agreed to in writing,
 * software distributed under the License is distributed on an
 * "AS IS" BASIS, WITHOUT WARRANTIES OR CONDITIONS OF ANY
 * KIND, either express or implied.  See the License for the
 * specific language governing permissions and limitations
 * under the License.
 */
package org.apache.iotdb.db.engine.bufferwrite;

import java.io.File;
import java.io.IOException;
import java.util.Collections;
import java.util.List;
import java.util.Map;
import java.util.Objects;
import java.util.concurrent.ExecutionException;
import java.util.concurrent.Future;
import java.util.concurrent.atomic.AtomicLong;
import java.util.concurrent.locks.ReentrantLock;
import org.apache.iotdb.db.conf.IoTDBConfig;
import org.apache.iotdb.db.conf.IoTDBConstant;
import org.apache.iotdb.db.conf.IoTDBDescriptor;
import org.apache.iotdb.db.engine.Processor;
import org.apache.iotdb.db.engine.filenode.FileNodeManager;
import org.apache.iotdb.db.engine.filenode.TsFileResource;
import org.apache.iotdb.db.engine.memcontrol.BasicMemController;
import org.apache.iotdb.db.engine.memtable.IMemTable;
import org.apache.iotdb.db.engine.memtable.MemSeriesLazyMerger;
import org.apache.iotdb.db.engine.memtable.MemTableFlushUtil;
import org.apache.iotdb.db.engine.memtable.PrimitiveMemTable;
import org.apache.iotdb.db.engine.pool.FlushManager;
import org.apache.iotdb.db.engine.querycontext.ReadOnlyMemChunk;
import org.apache.iotdb.db.engine.version.VersionController;
import org.apache.iotdb.db.exception.BufferWriteProcessorException;
import org.apache.iotdb.db.qp.constant.DatetimeUtils;
import org.apache.iotdb.db.utils.ImmediateFuture;
import org.apache.iotdb.db.utils.MemUtils;
import org.apache.iotdb.db.writelog.manager.MultiFileLogNodeManager;
import org.apache.iotdb.db.writelog.node.WriteLogNode;
import org.apache.iotdb.tsfile.common.conf.TSFileDescriptor;
import org.apache.iotdb.tsfile.file.metadata.ChunkMetaData;
import org.apache.iotdb.tsfile.file.metadata.enums.TSDataType;
import org.apache.iotdb.tsfile.utils.Pair;
import org.apache.iotdb.tsfile.write.record.TSRecord;
import org.apache.iotdb.tsfile.write.record.datapoint.DataPoint;
import org.apache.iotdb.tsfile.write.schema.FileSchema;
import org.slf4j.Logger;
import org.slf4j.LoggerFactory;

public class BufferWriteProcessor extends Processor {

  private static final Logger LOGGER = LoggerFactory.getLogger(BufferWriteProcessor.class);
  private RestorableTsFileIOWriter writer;
  private FileSchema fileSchema;
  private volatile Future<Boolean> flushFuture = new ImmediateFuture<>(true);
  private ReentrantLock flushQueryLock = new ReentrantLock();
  private AtomicLong memSize = new AtomicLong();
  private long memThreshold = TSFileDescriptor.getInstance().getConfig().groupSizeInByte;
  private IMemTable workMemTable;
  private IMemTable flushMemTable;
  private Action bufferwriteFlushAction;
  private Action bufferwriteCloseAction;
  private Action filenodeFlushAction;

  //lastFlushTime time unit: nanosecond
  private long lastFlushTime = -1;
  private long valueCount = 0;

  private String baseDir;
  private String insertFilePath;
  private String bufferWriteRelativePath;

  private WriteLogNode logNode;
  private VersionController versionController;

  private boolean isClosed = true;
  private boolean isFlush = false;

  /**
   * constructor of BufferWriteProcessor.
   *
   * @param baseDir base dir
   * @param processorName processor name
   * @param fileName file name
   * @param parameters parameters in Map(String, Action) structure
   * @param fileSchema file schema
   * @throws BufferWriteProcessorException BufferWriteProcessorException
   */
  public BufferWriteProcessor(String baseDir, String processorName, String fileName,
      Map<String, Action> parameters, VersionController versionController,
      FileSchema fileSchema) throws BufferWriteProcessorException {
    super(processorName);
    this.fileSchema = fileSchema;
    this.baseDir = baseDir;

    bufferwriteFlushAction = parameters.get(FileNodeConstants.BUFFERWRITE_FLUSH_ACTION);
    bufferwriteCloseAction = parameters.get(FileNodeConstants.BUFFERWRITE_CLOSE_ACTION);
    filenodeFlushAction = parameters.get(FileNodeConstants.FILENODE_PROCESSOR_FLUSH_ACTION);


    reopen(fileName);
    if (IoTDBDescriptor.getInstance().getConfig().isEnableWal()) {
      try {
        logNode = MultiFileLogNodeManager.getInstance().getNode(
            processorName + IoTDBConstant.BUFFERWRITE_LOG_NODE_SUFFIX,
            getBufferwriteRestoreFilePath(),
            FileNodeManager.getInstance().getRestoreFilePath(processorName));
      } catch (IOException e) {
        throw new BufferWriteProcessorException(e);
      }
    }
    this.versionController = versionController;

  }

  public void reopen(String fileName) throws BufferWriteProcessorException {
    if (!isClosed) {
      return;
    }
    this.fileName = fileName;
    String bDir = baseDir;
    if (bDir.length() > 0 && bDir.charAt(bDir.length() - 1) != File.separatorChar) {
      bDir = bDir + File.separatorChar;
    }
    String dataDirPath = bDir + getProcessorName();
    File dataDir = new File(dataDirPath);
    if (!dataDir.exists()) {
      dataDir.mkdirs();
      LOGGER.debug("The bufferwrite processor data dir doesn't exists, create new directory {}.",
          dataDirPath);
    }
    this.insertFilePath = new File(dataDir, fileName).getPath();
    bufferWriteRelativePath = getProcessorName() + File.separatorChar + fileName;
    try {
      writer = new RestorableTsFileIOWriter(getProcessorName(), insertFilePath);
    } catch (IOException e) {
      throw new BufferWriteProcessorException(e);
    }
    if (workMemTable == null) {
      workMemTable = new PrimitiveMemTable();
    } else {
      workMemTable.clear();
    }
    isClosed = false;
    isFlush = false;
  }

  public void checkOpen() throws BufferWriteProcessorException {
    if (isClosed) {
      throw new BufferWriteProcessorException("BufferWriteProcessor already closed");
    }
  }

  /**
   * write one data point to the buffer write.
   *
   * @param deviceId device name
   * @param measurementId sensor name
   * @param timestamp timestamp of the data point
   * @param dataType the data type of the value
   * @param value data point value
   * @return true -the size of tsfile or metadata reaches to the threshold. false -otherwise
   * @throws BufferWriteProcessorException if a flushing operation occurs and failed.
   */
  public boolean write(String deviceId, String measurementId, long timestamp, TSDataType dataType,
      String value)
      throws BufferWriteProcessorException {
    checkOpen();
    TSRecord record = new TSRecord(timestamp, deviceId);
    DataPoint dataPoint = DataPoint.getDataPoint(dataType, measurementId, value);
    record.addTuple(dataPoint);
    return write(record);
  }

  /**
   * wrete a ts record into the memtable. If the memory usage is beyond the memThreshold, an async
   * flushing operation will be called.
   *
   * @param tsRecord data to be written
   * @return FIXME what is the mean about the return value??
   * @throws BufferWriteProcessorException if a flushing operation occurs and failed.
   */
  public boolean write(TSRecord tsRecord) throws BufferWriteProcessorException {
    checkOpen();
    long memUsage = MemUtils.getRecordSize(tsRecord);
    BasicMemController.UsageLevel level = BasicMemController.getInstance()
        .acquireUsage(this, memUsage);

    String memory;
    switch (level) {
      case SAFE:
        for (DataPoint dataPoint : tsRecord.dataPointList) {
          workMemTable.write(tsRecord.deviceId, dataPoint.getMeasurementId(), dataPoint.getType(),
              tsRecord.time,
              dataPoint.getValue().toString());
        }
        valueCount++;
        checkMemThreshold4Flush(memUsage);
        return true;
      case WARNING:
        memory = MemUtils.bytesCntToStr(BasicMemController.getInstance().getTotalUsage());
        LOGGER.warn("Memory usage will exceed warning threshold, current : {}.", memory);
        for (DataPoint dataPoint : tsRecord.dataPointList) {
          workMemTable.write(tsRecord.deviceId, dataPoint.getMeasurementId(), dataPoint.getType(),
              tsRecord.time,
              dataPoint.getValue().toString());
        }
        valueCount++;
        try {
          flush();
        } catch (IOException e) {
          throw new BufferWriteProcessorException(e);
        }
        return true;
      case DANGEROUS:
      default:
        memory = MemUtils.bytesCntToStr(BasicMemController.getInstance().getTotalUsage());
        LOGGER.warn("Memory usage will exceed dangerous threshold, current : {}.", memory);
        return false;
    }
  }

  private void checkMemThreshold4Flush(long addedMemory) throws BufferWriteProcessorException {
    long newMem = memSize.addAndGet(addedMemory);
    if (newMem > memThreshold) {
      String usageMem = MemUtils.bytesCntToStr(newMem);
      String threshold = MemUtils.bytesCntToStr(memThreshold);
      String processorName = getProcessorName();
      LOGGER.info("The usage of memory {} in bufferwrite processor {} reaches the threshold {}",
          usageMem, processorName, threshold);
      try {
        flush();
      } catch (IOException e) {
        LOGGER.error("Flush bufferwrite error.", e);
        throw new BufferWriteProcessorException(e);
      }
    }
  }

  /**
   * get the one (or two) chunk(s) in the memtable ( and the other one in flushing status and then
   * compact them into one TimeValuePairSorter). Then get its (or their) ChunkMetadata(s).
   *
   * @param deviceId device id
   * @param measurementId sensor id
   * @param dataType data type
   * @return corresponding chunk data and chunk metadata in memory
   */
  public Pair<ReadOnlyMemChunk, List<ChunkMetaData>> queryBufferWriteData(String deviceId,
      String measurementId, TSDataType dataType, Map<String, String> props)
      throws BufferWriteProcessorException {
    checkOpen();
    flushQueryLock.lock();
    try {
      MemSeriesLazyMerger memSeriesLazyMerger = new MemSeriesLazyMerger();
      if (flushMemTable != null) {
        memSeriesLazyMerger.addMemSeries(flushMemTable.query(deviceId, measurementId, dataType, props));
      }
      memSeriesLazyMerger.addMemSeries(workMemTable.query(deviceId, measurementId, dataType, props));
      // memSeriesLazyMerger has handled the props,
      // so we do not need to handle it again in the following readOnlyMemChunk
      ReadOnlyMemChunk timeValuePairSorter = new ReadOnlyMemChunk(dataType, memSeriesLazyMerger,
          Collections.emptyMap());
      return new Pair<>(timeValuePairSorter,
          writer.getMetadatas(deviceId, measurementId, dataType));
    } finally {
      flushQueryLock.unlock();
    }
  }

  private void switchWorkToFlush() {
    flushQueryLock.lock();
    try {
      IMemTable temp = flushMemTable == null ? new PrimitiveMemTable() : flushMemTable;
      flushMemTable = workMemTable;
      workMemTable = temp;
      isFlush = true;
    } finally {
      flushQueryLock.unlock();
    }
  }

  private void switchFlushToWork() {
    flushQueryLock.lock();
    try {
      flushMemTable.clear();
      writer.appendMetadata();
      isFlush = false;
    } finally {
      flushQueryLock.unlock();
    }
  }


  /**
   * the caller mast guarantee no other concurrent caller entering this function.
   *
   * @param displayMessage message that will appear in system log.
   * @param version the operation version that will tagged on the to be flushed memtable
   * (i.e., ChunkGroup)
   * @return true if successfully.
   */
  private boolean flushTask(String displayMessage, long version) {
    boolean result;
    long flushStartTime = System.currentTimeMillis();
    LOGGER.info("The bufferwrite processor {} starts flushing {}.", getProcessorName(),
        displayMessage);
    try {
      if (flushMemTable != null && !flushMemTable.isEmpty()) {
        // flush data
        MemTableFlushUtil.flushMemTable(fileSchema, writer, flushMemTable,
            version);
        // write restore information
        writer.flush();
      }

      filenodeFlushAction.act();
      if (IoTDBDescriptor.getInstance().getConfig().isEnableWal()) {
        logNode.notifyEndFlush(null);
      }
      result = true;
    } catch (Exception e) {
      LOGGER.error(
          "The bufferwrite processor {} failed to flush {}, when calling the filenodeFlushAction.",
          getProcessorName(), displayMessage, e);
      result = false;
    } finally {
      switchFlushToWork();
      LOGGER.info("The bufferwrite processor {} ends flushing {}.", getProcessorName(),
            displayMessage);
    }
    if (LOGGER.isInfoEnabled()) {
      long flushEndTime = System.currentTimeMillis();
      LOGGER.info(
          "The bufferwrite processor {} flush {}, start time is {}, flush end time is {}, "
              + "flush time consumption is {}ms",
          getProcessorName(), displayMessage,
          DatetimeUtils.convertMillsecondToZonedDateTime(flushStartTime),
          DatetimeUtils.convertMillsecondToZonedDateTime(flushEndTime),
          flushEndTime - flushStartTime);
    }
    return result;
  }

  // keyword synchronized is added in this method, so that only one flush task can be submitted now.
  @Override
  public synchronized Future<Boolean> flush() throws IOException {
    if (isClosed) {
      throw new IOException("BufferWriteProcessor closed");
    }
    // statistic information for flush
    if (lastFlushTime > 0) {
      if (LOGGER.isInfoEnabled()) {
        long thisFlushTime = System.currentTimeMillis();
        LOGGER.info(
            "The bufferwrite processor {}: last flush time is {}, this flush time is {}, "
                + "flush time interval is {}s", getProcessorName(),
            DatetimeUtils.convertMillsecondToZonedDateTime(lastFlushTime / 1000),
            DatetimeUtils.convertMillsecondToZonedDateTime(thisFlushTime),
            (thisFlushTime - lastFlushTime / 1000) / 1000);
      }
    }
    lastFlushTime = System.nanoTime();
    // check value count
    // waiting for the end of last flush operation.
    try {
      flushFuture.get();
    } catch (InterruptedException | ExecutionException e) {
      throw new IOException(e);
    }
    if (valueCount > 0) {
      // update the lastUpdatetime, prepare for flush
      try {
        bufferwriteFlushAction.act();
      } catch (Exception e) {
        LOGGER.error("Failed to flush bufferwrite row group when calling the action function.");
        throw new IOException(e);
      }
      if (IoTDBDescriptor.getInstance().getConfig().isEnableWal()) {
        logNode.notifyStartFlush();
      }
      valueCount = 0;
      switchWorkToFlush();
      long version = versionController.nextVersion();
      BasicMemController.getInstance().releaseUsage(this, memSize.get());
      memSize.set(0);
      // switch
      flushFuture = FlushManager.getInstance().submit(() -> flushTask("asynchronously",
          version));
    } else {
      flushFuture = new ImmediateFuture<>(true);
    }
    return flushFuture;
  }

  @Override
  public boolean canBeClosed() {
    return true;
  }

  @Override
  public void close() throws BufferWriteProcessorException {
    if (isClosed) {
      return;
    }
    try {
      long closeStartTime = System.currentTimeMillis();
      // flush data and wait for finishing flush
      flush().get();
      // end file
      writer.endFile(fileSchema);
      writer = null;
      workMemTable.clear();

      // update the IntervalFile for interval list
      bufferwriteCloseAction.act();
      // flush the changed information for filenode
      filenodeFlushAction.act();
      // delete the restore for this bufferwrite processor
      if (LOGGER.isInfoEnabled()) {
        long closeEndTime = System.currentTimeMillis();
        LOGGER.info(
            "Close bufferwrite processor {}, the file name is {}, start time is {}, end time is {}, "
                + "time consumption is {}ms",
            getProcessorName(), insertFilePath,
            DatetimeUtils.convertMillsecondToZonedDateTime(closeStartTime),
            DatetimeUtils.convertMillsecondToZonedDateTime(closeEndTime),
            closeEndTime - closeStartTime);
      }
      isClosed = true;
    } catch (IOException e) {
      LOGGER.error("Close the bufferwrite processor error, the bufferwrite is {}.",
          getProcessorName(), e);
      throw new BufferWriteProcessorException(e);
    } catch (Exception e) {
      LOGGER
          .error("Failed to close the bufferwrite processor when calling the action function.", e);
      throw new BufferWriteProcessorException(e);
    }
  }

  @Override
  public long memoryUsage() {
    return memSize.get();
  }

  /**
   * check if is flushing.
   *
   * @return True if flushing
   */
  public boolean isFlush() {
    return isFlush;
  }

  /**
   * get metadata size.
   *
   * @return The sum of all timeseries's metadata size within this file.
   */
  public long getMetaSize() {
    // TODO : [MemControl] implement this
    return 0;
  }

  /**
   * get file size.
   *
   * @return The file size of the TsFile corresponding to this processor.
   */
  public long getFileSize() {
    // TODO : save this variable to avoid object creation?
    File file = new File(insertFilePath);
    return file.length() + memoryUsage();
  }

<<<<<<< HEAD
  /**
   * Close current TsFile and open a new one for future writes. Block new writes and wait until
   * current writes finish.
   */
  public void rollToNewFile() {
    // TODO : [MemControl] implement this
  }

  /**
   * Check if this TsFile has too big metadata or file. If true, close current file and open a new
   * one.
   */
  private boolean checkSize() {
    IoTDBConfig config = IoTDBDescriptor.getInstance().getConfig();
    long metaSize = getMetaSize();
    long fileSize = getFileSize();
    if (metaSize >= config.getBufferwriteMetaSizeThreshold()
        || fileSize >= config.getBufferwriteFileSizeThreshold()) {
      LOGGER.info(
          "The bufferwrite processor {}, size({}) of the file {} reaches threshold {}, "
              + "size({}) of metadata reaches threshold {}.",
          getProcessorName(), MemUtils.bytesCntToStr(fileSize), this.insertFilePath,
          MemUtils.bytesCntToStr(config.getBufferwriteFileSizeThreshold()),
          MemUtils.bytesCntToStr(metaSize),
          MemUtils.bytesCntToStr(config.getBufferwriteFileSizeThreshold()));

      rollToNewFile();
      return true;
    }
    return false;
  }

=======
>>>>>>> 4f6aa057
  public String getBaseDir() {
    return baseDir;
  }


  public String getFileRelativePath() {
    return bufferWriteRelativePath;
  }

  private String getBufferwriteRestoreFilePath() {
    return writer.getRestoreFilePath();
  }

  public boolean isNewProcessor() {
    return writer.isNewResource();
  }

  public void setNewProcessor(boolean isNewProcessor) {
    writer.setNewResource(isNewProcessor);
  }

  public WriteLogNode getLogNode() {
    return logNode;
  }

  /**
   * used for test. We can know when the flush() is called.
   * @return the last flush() time. Time unit: nanosecond.
   */
  public long getLastFlushTime() {
    return lastFlushTime;
  }

  /**
   * used for test. We can block to wait for finishing flushing.
   * @return the future of the flush() task.
   */
  public Future<Boolean> getFlushFuture() {
    return flushFuture;
  }

  /**
   * Delete data whose timestamp <= 'timestamp' and belonging to timeseries deviceId.measurementId.
   * Delete data in both working MemTable and flushing MemTable.
   *
   * @param deviceId the deviceId of the timeseries to be deleted.
   * @param measurementId the measurementId of the timeseries to be deleted.
   * @param timestamp the upper-bound of deletion time.
   */
  public void delete(String deviceId, String measurementId, long timestamp)
      throws BufferWriteProcessorException {
    checkOpen();
    workMemTable.delete(deviceId, measurementId, timestamp);
    if (isFlush()) {
      // flushing MemTable cannot be directly modified since another thread is reading it
      flushMemTable = flushMemTable.copy();
      flushMemTable.delete(deviceId, measurementId, timestamp);
    }
  }

  @Override
  public boolean equals(Object o) {
    if (this == o) {
      return true;
    }
    if (o == null || getClass() != o.getClass()) {
      return false;
    }
    if (!super.equals(o)) {
      return false;
    }
    BufferWriteProcessor that = (BufferWriteProcessor) o;
    return Objects.equals(baseDir, that.baseDir) &&
        Objects.equals(insertFilePath, that.insertFilePath);
  }

  @Override
  public int hashCode() {
    return Objects.hash(super.hashCode(), baseDir, insertFilePath);
  }

  public String getInsertFilePath() {
    return insertFilePath;
  }

  @Override
  public String toString() {
    return "BufferWriteProcessor in " + insertFilePath;
  }

  public boolean isClosed() {
    return isClosed;
  }
}<|MERGE_RESOLUTION|>--- conflicted
+++ resolved
@@ -20,6 +20,7 @@
 
 import java.io.File;
 import java.io.IOException;
+import java.nio.file.Paths;
 import java.util.Collections;
 import java.util.List;
 import java.util.Map;
@@ -33,7 +34,6 @@
 import org.apache.iotdb.db.conf.IoTDBDescriptor;
 import org.apache.iotdb.db.engine.Processor;
 import org.apache.iotdb.db.engine.filenode.FileNodeManager;
-import org.apache.iotdb.db.engine.filenode.TsFileResource;
 import org.apache.iotdb.db.engine.memcontrol.BasicMemController;
 import org.apache.iotdb.db.engine.memtable.IMemTable;
 import org.apache.iotdb.db.engine.memtable.MemSeriesLazyMerger;
@@ -108,7 +108,6 @@
     bufferwriteCloseAction = parameters.get(FileNodeConstants.BUFFERWRITE_CLOSE_ACTION);
     filenodeFlushAction = parameters.get(FileNodeConstants.FILENODE_PROCESSOR_FLUSH_ACTION);
 
-
     reopen(fileName);
     if (IoTDBDescriptor.getInstance().getConfig().isEnableWal()) {
       try {
@@ -128,22 +127,11 @@
     if (!isClosed) {
       return;
     }
-    this.fileName = fileName;
-    String bDir = baseDir;
-    if (bDir.length() > 0 && bDir.charAt(bDir.length() - 1) != File.separatorChar) {
-      bDir = bDir + File.separatorChar;
-    }
-    String dataDirPath = bDir + getProcessorName();
-    File dataDir = new File(dataDirPath);
-    if (!dataDir.exists()) {
-      dataDir.mkdirs();
-      LOGGER.debug("The bufferwrite processor data dir doesn't exists, create new directory {}.",
-          dataDirPath);
-    }
-    this.insertFilePath = new File(dataDir, fileName).getPath();
-    bufferWriteRelativePath = getProcessorName() + File.separatorChar + fileName;
-    try {
-      writer = new RestorableTsFileIOWriter(getProcessorName(), insertFilePath);
+    new File(baseDir, processorName).mkdirs();
+    this.insertFilePath = Paths.get(baseDir, processorName, fileName).toString();
+    bufferWriteRelativePath = processorName + File.separatorChar + fileName;
+    try {
+      writer = new RestorableTsFileIOWriter(processorName, insertFilePath);
     } catch (IOException e) {
       throw new BufferWriteProcessorException(e);
     }
@@ -161,6 +149,7 @@
       throw new BufferWriteProcessorException("BufferWriteProcessor already closed");
     }
   }
+
 
   /**
    * write one data point to the buffer write.
@@ -485,41 +474,6 @@
     return file.length() + memoryUsage();
   }
 
-<<<<<<< HEAD
-  /**
-   * Close current TsFile and open a new one for future writes. Block new writes and wait until
-   * current writes finish.
-   */
-  public void rollToNewFile() {
-    // TODO : [MemControl] implement this
-  }
-
-  /**
-   * Check if this TsFile has too big metadata or file. If true, close current file and open a new
-   * one.
-   */
-  private boolean checkSize() {
-    IoTDBConfig config = IoTDBDescriptor.getInstance().getConfig();
-    long metaSize = getMetaSize();
-    long fileSize = getFileSize();
-    if (metaSize >= config.getBufferwriteMetaSizeThreshold()
-        || fileSize >= config.getBufferwriteFileSizeThreshold()) {
-      LOGGER.info(
-          "The bufferwrite processor {}, size({}) of the file {} reaches threshold {}, "
-              + "size({}) of metadata reaches threshold {}.",
-          getProcessorName(), MemUtils.bytesCntToStr(fileSize), this.insertFilePath,
-          MemUtils.bytesCntToStr(config.getBufferwriteFileSizeThreshold()),
-          MemUtils.bytesCntToStr(metaSize),
-          MemUtils.bytesCntToStr(config.getBufferwriteFileSizeThreshold()));
-
-      rollToNewFile();
-      return true;
-    }
-    return false;
-  }
-
-=======
->>>>>>> 4f6aa057
   public String getBaseDir() {
     return baseDir;
   }
