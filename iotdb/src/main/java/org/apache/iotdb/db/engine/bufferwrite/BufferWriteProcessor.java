/**
 * Licensed to the Apache Software Foundation (ASF) under one
 * or more contributor license agreements.  See the NOTICE file
 * distributed with this work for additional information
 * regarding copyright ownership.  The ASF licenses this file
 * to you under the Apache License, Version 2.0 (the
 * "License"); you may not use this file except in compliance
 * with the License.  You may obtain a copy of the License at
 *
 *     http://www.apache.org/licenses/LICENSE-2.0
 *
 * Unless required by applicable law or agreed to in writing,
 * software distributed under the License is distributed on an
 * "AS IS" BASIS, WITHOUT WARRANTIES OR CONDITIONS OF ANY
 * KIND, either express or implied.  See the License for the
 * specific language governing permissions and limitations
 * under the License.
 */
package org.apache.iotdb.db.engine.bufferwrite;

import static org.apache.iotdb.db.conf.IoTDBConstant.PATH_SEPARATOR;

import java.io.File;
import java.io.IOException;
import java.nio.file.Paths;
import java.util.ArrayList;
import java.util.Collections;
import java.util.List;
import java.util.Map;
import java.util.Objects;
import java.util.concurrent.ExecutionException;
import java.util.concurrent.Future;
import java.util.concurrent.TimeUnit;
import java.util.concurrent.TimeoutException;
import java.util.concurrent.atomic.AtomicLong;
import java.util.concurrent.locks.ReentrantLock;
import java.util.function.Consumer;
import org.apache.iotdb.db.conf.IoTDBConstant;
import org.apache.iotdb.db.conf.IoTDBDescriptor;
import org.apache.iotdb.db.engine.Processor;
import org.apache.iotdb.db.engine.filenode.FileNodeManager;
import org.apache.iotdb.db.engine.filenode.TsFileResource;
import org.apache.iotdb.db.engine.memcontrol.BasicMemController;
import org.apache.iotdb.db.engine.memtable.IMemTable;
import org.apache.iotdb.db.engine.memtable.MemSeriesLazyMerger;
import org.apache.iotdb.db.engine.memtable.MemTableFlushTask;
import org.apache.iotdb.db.engine.memtable.MemTablePool;
import org.apache.iotdb.db.engine.modification.Deletion;
import org.apache.iotdb.db.engine.pool.FlushManager;
import org.apache.iotdb.db.engine.querycontext.ReadOnlyMemChunk;
import org.apache.iotdb.db.engine.version.VersionController;
import org.apache.iotdb.db.exception.BufferWriteProcessorException;
import org.apache.iotdb.db.qp.constant.DatetimeUtils;
import org.apache.iotdb.db.utils.ImmediateFuture;
import org.apache.iotdb.db.utils.MemUtils;
import org.apache.iotdb.db.writelog.manager.MultiFileLogNodeManager;
import org.apache.iotdb.db.writelog.node.WriteLogNode;
import org.apache.iotdb.tsfile.common.conf.TSFileDescriptor;
import org.apache.iotdb.tsfile.file.metadata.ChunkMetaData;
import org.apache.iotdb.tsfile.file.metadata.enums.TSDataType;
import org.apache.iotdb.tsfile.utils.Pair;
import org.apache.iotdb.tsfile.write.record.TSRecord;
import org.apache.iotdb.tsfile.write.record.datapoint.DataPoint;
import org.apache.iotdb.tsfile.write.schema.FileSchema;
import org.apache.iotdb.tsfile.write.writer.TsFileIOWriter;
import org.slf4j.Logger;
import org.slf4j.LoggerFactory;

public class BufferWriteProcessor extends Processor {

  private static final Logger LOGGER = LoggerFactory.getLogger(BufferWriteProcessor.class);
  private RestorableTsFileIOWriter writer;
  private FileSchema fileSchema;
  private volatile Future<Boolean> flushFuture = new ImmediateFuture<>(true);
  private volatile Future<Boolean> closeFuture = new BWCloseFuture(new ImmediateFuture<>(true));
  private ReentrantLock flushQueryLock = new ReentrantLock();
  private AtomicLong memSize = new AtomicLong();
  private long memThreshold = TSFileDescriptor.getInstance().getConfig().groupSizeInByte;
  private IMemTable workMemTable;

  // each flush task has a flushId, IO task should scheduled by this id
  private long flushId = -1;
  private List<IMemTable> flushingMemTables = new ArrayList<>();

  private Action bufferwriteFlushAction;
  //private Action bufferwriteCloseAction;
  private Consumer<BufferWriteProcessor> bufferwriteCloseConsumer;
  private Action filenodeFlushAction;

  //lastFlushTime time unit: millisecond
  private long lastFlushTime = -1;
  private long valueCount = 0;

  private String baseDir;
  private String insertFilePath;
  private String bufferWriteRelativePath;

  private WriteLogNode logNode;
  private VersionController versionController;

  private boolean isClosed = false;

  private TsFileResource currentTsFileResource;

  /**
   * constructor of BufferWriteProcessor.
   *
   * @param baseDir base dir
   * @param processorName processor name
   * @param fileName file name
   * @param parameters parameters in Map(String, Action) structure
   * @param fileSchema file schema
   * @throws BufferWriteProcessorException BufferWriteProcessorException
   */
  public BufferWriteProcessor(String baseDir, String processorName, String fileName,
      Map<String, Action> parameters, Consumer<BufferWriteProcessor> bufferwriteCloseConsumer,
      VersionController versionController,
      FileSchema fileSchema) throws BufferWriteProcessorException {
    super(processorName);
    this.fileSchema = fileSchema;
    this.baseDir = baseDir;

    bufferwriteFlushAction = parameters.get(FileNodeConstants.BUFFERWRITE_FLUSH_ACTION);
    //bufferwriteCloseAction = parameters.get(FileNodeConstants.BUFFERWRITE_CLOSE_ACTION);
    filenodeFlushAction = parameters.get(FileNodeConstants.FILENODE_PROCESSOR_FLUSH_ACTION);
    this.bufferwriteCloseConsumer = bufferwriteCloseConsumer;
    open(fileName);
    try {
      getLogNode();
    } catch (IOException e) {
      throw new BufferWriteProcessorException(e);
    }
    this.versionController = versionController;

  }

  private void open(String fileName) throws BufferWriteProcessorException {

    new File(baseDir, processorName).mkdirs();
    this.insertFilePath = Paths.get(baseDir, processorName, fileName).toString();
    bufferWriteRelativePath = processorName + File.separatorChar + fileName;
    try {
      writer = new RestorableTsFileIOWriter(processorName, insertFilePath);
    } catch (IOException e) {
      throw new BufferWriteProcessorException(e);
    }
    long start1 = System.currentTimeMillis();
    workMemTable = MemTablePool.getInstance().getEmptyMemTable(this);
    start1 = System.currentTimeMillis() - start1;
    if (start1 > 1000) {
      LOGGER.info("BufferWriteProcessor.open getEmptyMemtable cost: {}", start1);
    }
  }


  /**
   * Only for Test
   *
   * write one data point to the buffer write.
   *
   * @param deviceId device name
   * @param measurementId sensor name
   * @param timestamp timestamp of the data point
   * @param dataType the data type of the value
   * @param value data point value
   * @return true -the size of tsfile or metadata reaches to the threshold. false -otherwise
   * @throws BufferWriteProcessorException if a flushing operation occurs and failed.
   */
  public boolean write(String deviceId, String measurementId, long timestamp, TSDataType dataType,
      String value)
      throws BufferWriteProcessorException {
    TSRecord record = new TSRecord(timestamp, deviceId);
    DataPoint dataPoint = DataPoint.getDataPoint(dataType, measurementId, value);
    record.addTuple(dataPoint);
    return write(record);
  }

  /**
   * wrete a ts record into the memtable. If the memory usage is beyond the memThreshold, an async
   * flushing operation will be called.
   *
   * @param tsRecord data to be written
   * @return FIXME what is the mean about the return value??
   * @throws BufferWriteProcessorException if a flushing operation occurs and failed.
   */
  public boolean write(TSRecord tsRecord) throws BufferWriteProcessorException {
    long start1 = System.currentTimeMillis();
    long memUsage = MemUtils.getRecordSize(tsRecord);
    BasicMemController.UsageLevel level = BasicMemController.getInstance()
        .acquireUsage(this, memUsage);

    start1 = System.currentTimeMillis() - start1;
    if (start1 > 1000) {
      LOGGER.info("BufferWriteProcessor.write step1 cost: {}", start1);
    }

    String memory;
    long start2 = System.currentTimeMillis();
    switch (level) {
      case SAFE:
        for (DataPoint dataPoint : tsRecord.dataPointList) {
          workMemTable.write(tsRecord.deviceId, dataPoint.getMeasurementId(), dataPoint.getType(),
              tsRecord.time,
              dataPoint.getValue().toString());
        }
        valueCount++;
        start2 = System.currentTimeMillis() - start2;
        if (start2 > 1000) {
          LOGGER.info("BufferWriteProcessor.write step2 cost: {}", start2);
        }
        checkMemThreshold4Flush(memUsage);
        return true;
      case WARNING:
        memory = MemUtils.bytesCntToStr(BasicMemController.getInstance().getTotalUsage());
        LOGGER.warn("Memory usage will exceed warning threshold, current : {}.", memory);
        for (DataPoint dataPoint : tsRecord.dataPointList) {
          workMemTable.write(tsRecord.deviceId, dataPoint.getMeasurementId(), dataPoint.getType(),
              tsRecord.time,
              dataPoint.getValue().toString());
        }
        valueCount++;
        try {
          flush();
        } catch (IOException e) {
          throw new BufferWriteProcessorException(e);
        }
        return true;
      case DANGEROUS:
      default:
        memory = MemUtils.bytesCntToStr(BasicMemController.getInstance().getTotalUsage());
        LOGGER.warn("Memory usage will exceed dangerous threshold, current : {}.", memory);
        return false;
    }
  }

  private void checkMemThreshold4Flush(long addedMemory) throws BufferWriteProcessorException {
    long start1 = System.currentTimeMillis();
    long newMem = memSize.addAndGet(addedMemory);
    if (newMem > memThreshold) {
      String usageMem = MemUtils.bytesCntToStr(newMem);
      String threshold = MemUtils.bytesCntToStr(memThreshold);
      String processorName = getProcessorName();
      LOGGER.info("The usage of memory {} in bufferwrite processor {} reaches the threshold {}",
          usageMem, processorName, threshold);
      try {
        flush();
      } catch (IOException e) {
        LOGGER.error("Flush bufferwrite error.", e);
        throw new BufferWriteProcessorException(e);
      }
    }
    start1 = System.currentTimeMillis() - start1;
    if (start1 > 1000) {
      LOGGER.info("BufferWriteProcessor.checkMemThreshold4Flush step-1, cost: {}", start1);
    }
  }

  /**
   * get the one (or two) chunk(s) in the memtable ( and the other one in flushing status and then
   * compact them into one TimeValuePairSorter). Then get its (or their) ChunkMetadata(s).
   *
   * @param deviceId device id
   * @param measurementId sensor id
   * @param dataType data type
   * @return corresponding chunk data and chunk metadata in memory
   */
  public Pair<ReadOnlyMemChunk, List<ChunkMetaData>> queryBufferWriteData(String deviceId,
      String measurementId, TSDataType dataType, Map<String, String> props)
      throws BufferWriteProcessorException {
    flushQueryLock.lock();
    try {
      MemSeriesLazyMerger memSeriesLazyMerger = new MemSeriesLazyMerger();
      if (flushingMemTables != null) {
        for (int i = flushingMemTables.size() - 1; i >= 0; i--) {
          memSeriesLazyMerger.addMemSeries(flushingMemTables.get(i).query(deviceId, measurementId, dataType, props));
        }
      }
      memSeriesLazyMerger.addMemSeries(workMemTable.query(deviceId, measurementId, dataType, props));
      // memSeriesLazyMerger has handled the props,
      // so we do not need to handle it again in the following readOnlyMemChunk
      ReadOnlyMemChunk timeValuePairSorter = new ReadOnlyMemChunk(dataType, memSeriesLazyMerger,
          Collections.emptyMap());
      return new Pair<>(timeValuePairSorter,
          writer.getMetadatas(deviceId, measurementId, dataType));
    } finally {
      flushQueryLock.unlock();
    }
  }


  /**
   * return the memtable to MemTablePool and make
   * @param memTable
   * @param tsFileIOWriter
   */
  private void removeFlushedMemTable(IMemTable memTable, TsFileIOWriter tsFileIOWriter) {
    long start = System.currentTimeMillis();
    this.writeLock();
    tsFileIOWriter.mergeChunkGroupMetaData();
    try {
      flushingMemTables.remove(memTable);
    } finally {
      this.writeUnlock();
    }
    start = System.currentTimeMillis() - start;
    if (start > 1000) {
      LOGGER.info("removeFlushedMemTable is too slow!!!  cost: {}ms", start);
    }
  }


  /**
   * the caller mast guarantee no other concurrent caller entering this function.
   *
   * @param displayMessage message that will appear in system log.
   * @param tmpMemTableToFlush
   * @param version the operation version that will tagged on the to be flushed memtable
   * (i.e., ChunkGroup)
   * @param walTaskId used for declaring what the wal file name suffix is.
   * @return true if successfully.
   */
  private boolean flushTask(String displayMessage,
      IMemTable tmpMemTableToFlush, long version,
      long walTaskId, long flushId) {
    boolean result;
    long flushStartTime = System.currentTimeMillis();
    LOGGER.info("The bufferwrite processor {} starts flushing {}.", getProcessorName(),
        displayMessage);
    try {
      if (tmpMemTableToFlush != null && !tmpMemTableToFlush.isEmpty()) {
        // flush data
        MemTableFlushTask tableFlushTask = new MemTableFlushTask(writer, getProcessorName(), flushId,
            this::removeFlushedMemTable);
        tableFlushTask.flushMemTable(fileSchema, tmpMemTableToFlush, version);
      }

      filenodeFlushAction.act();
      if (IoTDBDescriptor.getInstance().getConfig().isEnableWal()) {
<<<<<<< HEAD
        logNode.notifyEndFlush(walTaskId);
=======
        logNode.notifyEndFlush(null, walTaskId);
>>>>>>> 03301545
      }
      result = true;
    } catch (Exception e) {
      LOGGER.error("The bufferwrite processor {} failed to flush {}.", getProcessorName(), displayMessage, e);
      result = false;
    }

    if (LOGGER.isInfoEnabled()) {
      long flushEndTime = System.currentTimeMillis();
      LOGGER.info(
          "The bufferwrite processor {} flush {}, start time is {}, flush end time is {}, "
              + "flush time consumption is {}ms",
          getProcessorName(), displayMessage,
          DatetimeUtils.convertMillsecondToZonedDateTime(flushStartTime),
          DatetimeUtils.convertMillsecondToZonedDateTime(flushEndTime),
          flushEndTime - flushStartTime);
    }
    return result;
  }

  // keyword synchronized is added in this method, so that only one flush task can be submitted now.
  @Override
  public synchronized Future<Boolean> flush() throws IOException {
    return flush(false);
  }

  // keyword synchronized is added in this method, so that only one flush task can be submitted now.
  private Future<Boolean> flush(boolean isCloseTaskCalled) throws IOException {
    // statistic information for flush
    if (lastFlushTime > 0) {
      if (LOGGER.isInfoEnabled()) {
        long thisFlushTime = System.currentTimeMillis();
        LOGGER.info(
            "The bufferwrite processor {} will submit a flush task."
                + "The last flush time is {}, this flush time is {}, "
                + "flush time interval is {}s", getProcessorName(),
            DatetimeUtils.convertMillsecondToZonedDateTime(lastFlushTime),
            DatetimeUtils.convertMillsecondToZonedDateTime(thisFlushTime),
            (thisFlushTime - lastFlushTime) / 1000);
      }
    }
    lastFlushTime = System.currentTimeMillis();
    // check value count
    if (valueCount > 0) {
      // update the lastUpdatetime, prepare for flush
      try {
        bufferwriteFlushAction.act();
      } catch (Exception e) {
        LOGGER.error("Failed to flush bufferwrite row group when calling the action function.");
        throw new IOException(e);
      }
      final long walTaskId;
      if (IoTDBDescriptor.getInstance().getConfig().isEnableWal()) {
        walTaskId = logNode.notifyStartFlush();
        LOGGER.info("BufferWrite Processor {} has notified WAL for flushing.", getProcessorName());
      } else {
        walTaskId = 0;
      }
      valueCount = 0;

      flushingMemTables.add(workMemTable);
      IMemTable tmpMemTableToFlush = workMemTable;

      long start = System.currentTimeMillis();

      start = System.currentTimeMillis() - start;
      if (start > 1000) {
        LOGGER.info("BufferWriteProcessor.flush getEmptyMemtable cost: {}", start);
      }

      flushId++;
      long version = versionController.nextVersion();
      BasicMemController.getInstance().releaseUsage(this, memSize.get());
      memSize.set(0);
      // switch
      if (isCloseTaskCalled) {
        LOGGER.info(
            "flush memtable for bufferwrite processor {} synchronously for close task.",
            getProcessorName(), FlushManager.getInstance().getWaitingTasksNumber(),
            FlushManager.getInstance().getCorePoolSize());
        flushTask("synchronously", tmpMemTableToFlush, version, walTaskId, flushId);
        flushFuture = new ImmediateFuture<>(true);
      } else {
        if (LOGGER.isInfoEnabled()) {
          LOGGER.info(
              "Begin to submit flush task for bufferwrite processor {}, current Flush Queue is {}, core pool size is {}.",
              getProcessorName(), FlushManager.getInstance().getWaitingTasksNumber(),
              FlushManager.getInstance().getCorePoolSize());
        }
        flushFuture = FlushManager.getInstance().submit(() -> flushTask("asynchronously",
            tmpMemTableToFlush, version, walTaskId, flushId));
      }

      if (isCloseTaskCalled) {
        workMemTable = null;
      } else {
        workMemTable = MemTablePool.getInstance().getEmptyMemTable(this);
      }
    } else {
      if (isCloseTaskCalled) {
        MemTablePool.getInstance().release(workMemTable);
      }
      flushFuture = new ImmediateFuture<>(true);
    }
    return flushFuture;
  }

  @Override
  public boolean canBeClosed() {
    return true;
  }

  @Override
  public synchronized void close() throws BufferWriteProcessorException {
    try {
      // flush data (if there are flushing task, flush() will be blocked)
      //Future<Boolean> flush = flush();
      //and wait for finishing flush async
      LOGGER.info("Submit a BufferWrite ({}) close task.", getProcessorName());
      closeFuture = new BWCloseFuture(FlushManager.getInstance().submit(() -> closeTask()));
      //now, we omit the future of the closeTask.
    } catch (Exception e) {
      LOGGER
          .error("Failed to close the bufferwrite processor when calling the action function.", e);
      throw new BufferWriteProcessorException(e);
    }
  }

  private boolean closeTask() {
    long closeStartTime = System.currentTimeMillis();
    try {
      LOGGER.info("Bufferwrite {} Close Task: begin to wait for the flush.", getProcessorName());
      flush(true);
      LOGGER.info("Bufferwrite {} Close Task: finishing the flush.", getProcessorName());
      // end file
      writer.endFile(fileSchema);
      //FIXME suppose the flush-thread-pool is 2.
      // then if a flush task and a close task are running in the same time
      // and the close task is faster, then writer == null, and the flush task will throw nullpointer
      // exception. Add "synchronized" keyword on both flush and close may solve the issue.
      writer = null;
      // update the IntervalFile for interval list
      bufferwriteCloseConsumer.accept(this);
      // flush the changed information for filenode
      filenodeFlushAction.act();
      // delete the restore for this bufferwrite processor
      if (LOGGER.isInfoEnabled()) {
        long closeEndTime = System.currentTimeMillis();
        LOGGER.info(
            "Close bufferwrite processor {}, the file name is {}, start time is {}, end time is {}, "
                + "time consumption is {}ms",
            getProcessorName(), insertFilePath,
            DatetimeUtils.convertMillsecondToZonedDateTime(closeStartTime),
            DatetimeUtils.convertMillsecondToZonedDateTime(closeEndTime),
            closeEndTime - closeStartTime);
      }

    }catch (IOException | ActionException e) {
      LOGGER.error("Close bufferwrite processor {} failed.", getProcessorName(), e);
      return false;
    } finally {
      isClosed = true;
    }
    return true;
  }

  @Override
  public long memoryUsage() {
    return memSize.get();
  }

  /**
   * get metadata size.
   *
   * @return The sum of all timeseries's metadata size within this file.
   */
  public long getMetaSize() {
    // TODO : [MemControl] implement this
    return 0;
  }

  /**
   * get file size.
   *
   * @return The file size of the TsFile corresponding to this processor.
   */
  public long getFileSize() {
    // TODO : save this variable to avoid object creation?
    File file = new File(insertFilePath);
    return file.length() + memoryUsage();
  }

  public String getBaseDir() {
    return baseDir;
  }


  public String getFileRelativePath() {
    return bufferWriteRelativePath;
  }

  private String getBufferwriteRestoreFilePath() {
    return writer.getRestoreFilePath();
  }

  public boolean isNewProcessor() {
    return writer.isNewResource();
  }

  public void setNewProcessor(boolean isNewProcessor) {
    writer.setNewResource(isNewProcessor);
  }

  public WriteLogNode getLogNode() throws IOException {
    if (logNode == null) {
      if (IoTDBDescriptor.getInstance().getConfig().isEnableWal()) {
        logNode = MultiFileLogNodeManager.getInstance().getNode(
            processorName + IoTDBConstant.BUFFERWRITE_LOG_NODE_SUFFIX);
      }
    }
    return logNode;
  }

  /**
   * used for test. We can know when the flush() is called.
   * @return the last flush() time. Time unit: millisecond.
   */
  public long getLastFlushTime() {
    return lastFlushTime;
  }

  /**
   * used for test. We can block to wait for finishing flushing.
   * @return the future of the flush() task.
   */
  public Future<Boolean> getFlushFuture() {
    return flushFuture;
  }

  /**
   * Delete data whose timestamp <= 'timestamp' and belonging to timeseries deviceId.measurementId.
   * Delete data in both working MemTable and flushing MemTable.
   *
   * @param deviceId the deviceId of the timeseries to be deleted.
   * @param measurementId the measurementId of the timeseries to be deleted.
   * @param timestamp the upper-bound of deletion time.
   */
  public void delete(String deviceId, String measurementId, long timestamp)
      throws BufferWriteProcessorException {
    workMemTable.delete(deviceId, measurementId, timestamp);
      // flushing MemTable cannot be directly modified since another thread is reading it
    for (IMemTable memTable : flushingMemTables) {
      if (memTable.containSeries(deviceId, measurementId)) {
        memTable.delete(new Deletion(deviceId + PATH_SEPARATOR + measurementId, 0, timestamp));
      }
    }
  }

  @Override
  public boolean equals(Object o) {
    return this == o;
  }

  @Override
  public int hashCode() {
    return Objects.hash(super.hashCode());
  }

  @Override
  public String toString() {
    return "BufferWriteProcessor in " + insertFilePath;
  }

  public String getInsertFilePath() {
    return insertFilePath;
  }

  public boolean isClosed() {
    return isClosed;
  }

  public TsFileResource getCurrentTsFileResource() {
    return currentTsFileResource;
  }
  public void setCurrentTsFileResource(TsFileResource resource) {
    this.currentTsFileResource = resource;
  }

  public Future<Boolean> getCloseFuture() {
    return closeFuture;
  }


  class BWCloseFuture implements Future<Boolean> {
    Future<Boolean> future;
    public BWCloseFuture(Future<Boolean> closeFuture) {
      this.future = closeFuture;
    }

    @Override
    public boolean cancel(boolean mayInterruptIfRunning) {
      return future.cancel(mayInterruptIfRunning);
    }

    @Override
    public boolean isCancelled() {
      return future.isCancelled();
    }

    @Override
    public boolean isDone() {
      return future.isDone();
    }

    @Override
    public Boolean get() throws InterruptedException, ExecutionException {
      return flushFuture.get() && future.get();
    }

    @Override
    public Boolean get(long timeout, TimeUnit unit)
        throws InterruptedException, ExecutionException, TimeoutException {
      return flushFuture.get(timeout, unit) && future.get(timeout, unit);
    }
  }
}<|MERGE_RESOLUTION|>--- conflicted
+++ resolved
@@ -336,11 +336,7 @@
 
       filenodeFlushAction.act();
       if (IoTDBDescriptor.getInstance().getConfig().isEnableWal()) {
-<<<<<<< HEAD
         logNode.notifyEndFlush(walTaskId);
-=======
-        logNode.notifyEndFlush(null, walTaskId);
->>>>>>> 03301545
       }
       result = true;
     } catch (Exception e) {
