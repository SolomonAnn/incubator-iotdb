--- conflicted
+++ resolved
@@ -235,18 +235,11 @@
       long lastPosition = insertIO.getPos();
 //      MemTableFlushUtil.flushMemTable(fileSchema, insertIO, memTable,
 //          versionController.nextVersion());
-<<<<<<< HEAD
-
 //      MemTableFlushTask task = new MemTableFlushTask(insertIO, processorName);
       MemTableFlushTask tableFlushTask = new MemTableFlushTask(insertIO, processorName, flushId,
           removeFlushedMemTable);
       tableFlushTask.flushMemTable(fileSchema, memTable, versionController.nextVersion());
 
-
-=======
-      MemTableFlushTask task = new MemTableFlushTask(insertIO, processorName, 0L, (a, b) -> {});
-      task.flushMemTable(fileSchema, memTable, versionController.nextVersion());
->>>>>>> 63f4311d
       List<ChunkGroupMetaData> rowGroupMetaDatas = insertIO.getChunkGroupMetaDatas();
       appendInsertMetadatas.addAll(rowGroupMetaDatas);
       if (!rowGroupMetaDatas.isEmpty()) {
