--- conflicted
+++ resolved
@@ -21,14 +21,6 @@
 import org.apache.iotdb.db.qp.physical.crud.InsertPlan;
 import org.apache.iotdb.tsfile.common.constant.JsonFormatConstant;
 import org.apache.iotdb.tsfile.file.metadata.enums.TSDataType;
-import org.apache.iotdb.tsfile.utils.Binary;
-import org.apache.iotdb.tsfile.write.record.TSRecord;
-import org.apache.iotdb.tsfile.write.record.datapoint.BooleanDataPoint;
-import org.apache.iotdb.tsfile.write.record.datapoint.DoubleDataPoint;
-import org.apache.iotdb.tsfile.write.record.datapoint.FloatDataPoint;
-import org.apache.iotdb.tsfile.write.record.datapoint.IntDataPoint;
-import org.apache.iotdb.tsfile.write.record.datapoint.LongDataPoint;
-import org.apache.iotdb.tsfile.write.record.datapoint.StringDataPoint;
 import org.apache.iotdb.tsfile.write.schema.FileSchema;
 import org.slf4j.Logger;
 import org.slf4j.LoggerFactory;
@@ -52,7 +44,7 @@
    * @param schema - constructed file schema
    * @return InsertPlan constructed from str
    */
-  public static InsertPlan parseSimpleTuplePlan(String str, FileSchema schema) {
+  static InsertPlan parseSimpleTuplePlan(String str, FileSchema schema) {
     // split items
     String[] items = str.split(JsonFormatConstant.TSRECORD_SEPARATOR);
     // get deviceId and timestamp, then create a new TSRecord
@@ -63,7 +55,7 @@
     } catch (NumberFormatException e) {
       LOG.warn("given timestamp is illegal:{}", str);
       // return a TSRecord without any data points
-      return new InsertPlan(deviceId, -1, null, null);
+      return new InsertPlan(deviceId, -1L, (String) null, null);
     }
     int valuesNum = (items.length - 2) / 2;
     String[] measurements = new String[valuesNum];
@@ -81,43 +73,8 @@
         LOG.warn("measurementId:{},type not found, pass", measurementId);
         continue;
       }
-<<<<<<< HEAD
       measurements[idx] = measurementId;
       values[idx++] = value;
-=======
-      String value = items[i + 1].trim();
-      // if value is not null, wrap it with corresponding DataPoint and add to TSRecord
-      if (!"".equals(value)) {
-        try {
-          switch (type) {
-            case INT32:
-              ret.addTuple(new IntDataPoint(measurementId, Integer.valueOf(value)));
-              break;
-            case INT64:
-              ret.addTuple(new LongDataPoint(measurementId, Long.valueOf(value)));
-              break;
-            case FLOAT:
-              ret.addTuple(new FloatDataPoint(measurementId, Float.valueOf(value)));
-              break;
-            case DOUBLE:
-              ret.addTuple(new DoubleDataPoint(measurementId, Double.valueOf(value)));
-              break;
-            case BOOLEAN:
-              ret.addTuple(new BooleanDataPoint(measurementId, Boolean.valueOf(value)));
-              break;
-            case TEXT:
-              ret.addTuple(new StringDataPoint(measurementId, Binary.valueOf(items[i + 1])));
-              break;
-            default:
-
-              LOG.warn("unsupported data type:{}", type);
-              break;
-          }
-        } catch (NumberFormatException e) {
-          LOG.warn("parsing measurement {} meets error, omit it: ", str, e);
-        }
-      }
->>>>>>> 6f40c057
     }
     return new InsertPlan(deviceId, timestamp, measurements, values);
   }
