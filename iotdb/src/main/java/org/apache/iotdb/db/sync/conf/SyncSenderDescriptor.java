/**
 * Licensed to the Apache Software Foundation (ASF) under one
 * or more contributor license agreements.  See the NOTICE file
 * distributed with this work for additional information
 * regarding copyright ownership.  The ASF licenses this file
 * to you under the Apache License, Version 2.0 (the
 * "License"); you may not use this file except in compliance
 * with the License.  You may obtain a copy of the License at
 *
 *     http://www.apache.org/licenses/LICENSE-2.0
 *
 * Unless required by applicable law or agreed to in writing,
 * software distributed under the License is distributed on an
 * "AS IS" BASIS, WITHOUT WARRANTIES OR CONDITIONS OF ANY
 * KIND, either express or implied.  See the License for the
 * specific language governing permissions and limitations
 * under the License.
 */
package org.apache.iotdb.db.sync.conf;

import java.io.File;
import java.io.FileInputStream;
import java.io.FileNotFoundException;
import java.io.IOException;
import java.io.InputStream;
import java.util.Properties;
import org.apache.iotdb.db.conf.IoTDBConstant;
import org.apache.iotdb.db.utils.FilePathUtils;
import org.slf4j.Logger;
import org.slf4j.LoggerFactory;

public class SyncSenderDescriptor {

  private static final Logger LOGGER = LoggerFactory.getLogger(SyncSenderDescriptor.class);
  private SyncSenderConfig conf = new SyncSenderConfig();

  private SyncSenderDescriptor() {
    loadProps();
  }

  public static final SyncSenderDescriptor getInstance() {
    return PostBackDescriptorHolder.INSTANCE;
  }

  public SyncSenderConfig getConfig() {
    return conf;
  }

  public void setConfig(SyncSenderConfig conf) {
    this.conf = conf;
  }

  /**
   * load an properties file and set sync config variables
   */
  private void loadProps() {
    conf.init();
    InputStream inputStream;
    String url = System.getProperty(IoTDBConstant.IOTDB_CONF, null);
    if (url == null) {
      url = System.getProperty(IoTDBConstant.IOTDB_HOME, null);
      if (url != null) {
        url = url + File.separatorChar + "conf" + File.separatorChar
            + Constans.CONFIG_NAME;
      } else {
        LOGGER.warn(
            "Cannot find IOTDB_HOME or IOTDB_CONF environment variable when loading config file {}, use default configuration",
            Constans.CONFIG_NAME);
        return;
      }
    } else {
      url += (File.separatorChar + Constans.CONFIG_NAME);
    }

    try {
      inputStream = new FileInputStream(new File(url));
    } catch (FileNotFoundException e) {
      LOGGER.warn("Fail to find sync config file {}", url, e);
      return;
    }

    LOGGER.info("Start to read sync config file {}", url);
    Properties properties = new Properties();
    try {
      properties.load(inputStream);

      conf.setServerIp(properties.getProperty("server_ip", conf.getServerIp()));
      conf.setServerPort(Integer
          .parseInt(properties.getProperty("server_port", Integer.toString(conf.getServerPort()))));
<<<<<<< HEAD
      conf.setSyncPeriodInSeconds(Integer.parseInt(properties
          .getProperty("sync_period_in_seconds",
              Integer.toString(conf.getSyncPeriodInSeconds()))));
=======
      conf.setSyncPeriodInSecond(Integer.parseInt(properties
          .getProperty("sync_period_in_second",
              Integer.toString(conf.getSyncPeriodInSecond()))));
>>>>>>> 5c15ac3b
      conf.setSchemaPath(properties.getProperty("iotdb_schema_directory", conf.getSchemaPath()));
      conf.setDataDirectory(
          properties.getProperty("iotdb_bufferWrite_directory", conf.getDataDirectory()));
      String dataDirectory = conf.getDataDirectory();
      if (dataDirectory.length() > 0
          && dataDirectory.charAt(dataDirectory.length() - 1) != File.separatorChar) {
        dataDirectory += File.separatorChar;
      }
      conf.setUuidPath(
          dataDirectory + Constans.SYNC_CLIENT + File.separatorChar + Constans.UUID_FILE_NAME);
      conf.setLastFileInfo(
          dataDirectory + Constans.SYNC_CLIENT + File.separatorChar
              + Constans.LAST_LOCAL_FILE_NAME);
      String[] iotdbBufferwriteDirectory = conf.getBufferwriteDirectory();
      String[] snapshots = new String[conf.getBufferwriteDirectory().length];
      for (int i = 0; i < conf.getBufferwriteDirectory().length; i++) {
        iotdbBufferwriteDirectory[i] = FilePathUtils.regularizePath(iotdbBufferwriteDirectory[i]);
        snapshots[i] = iotdbBufferwriteDirectory[i] + Constans.SYNC_CLIENT + File.separatorChar
            + Constans.DATA_SNAPSHOT_NAME + File.separatorChar;
      }
      conf.setBufferwriteDirectory(iotdbBufferwriteDirectory);
      conf.setSnapshotPaths(snapshots);
    } catch (IOException e) {
      LOGGER.warn("Cannot load config file because {}, use default configuration", e);
    } catch (Exception e) {
      LOGGER.warn("Error format in config file because {}, use default configuration", e);
    } finally {
      try {
        inputStream.close();
      } catch (IOException e) {
        LOGGER.error("Fail to close sync config file input stream because ", e);
      }
    }
  }

  private static class PostBackDescriptorHolder {

    private static final SyncSenderDescriptor INSTANCE = new SyncSenderDescriptor();
  }
}<|MERGE_RESOLUTION|>--- conflicted
+++ resolved
@@ -87,15 +87,9 @@
       conf.setServerIp(properties.getProperty("server_ip", conf.getServerIp()));
       conf.setServerPort(Integer
           .parseInt(properties.getProperty("server_port", Integer.toString(conf.getServerPort()))));
-<<<<<<< HEAD
-      conf.setSyncPeriodInSeconds(Integer.parseInt(properties
-          .getProperty("sync_period_in_seconds",
-              Integer.toString(conf.getSyncPeriodInSeconds()))));
-=======
       conf.setSyncPeriodInSecond(Integer.parseInt(properties
           .getProperty("sync_period_in_second",
               Integer.toString(conf.getSyncPeriodInSecond()))));
->>>>>>> 5c15ac3b
       conf.setSchemaPath(properties.getProperty("iotdb_schema_directory", conf.getSchemaPath()));
       conf.setDataDirectory(
           properties.getProperty("iotdb_bufferWrite_directory", conf.getDataDirectory()));
