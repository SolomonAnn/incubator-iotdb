#
# Licensed to the Apache Software Foundation (ASF) under one
# or more contributor license agreements.  See the NOTICE file
# distributed with this work for additional information
# regarding copyright ownership.  The ASF licenses this file
# to you under the Apache License, Version 2.0 (the
# "License"); you may not use this file except in compliance
# with the License.  You may obtain a copy of the License at
#
#     http://www.apache.org/licenses/LICENSE-2.0
#
# Unless required by applicable law or agreed to in writing,
# software distributed under the License is distributed on an
# "AS IS" BASIS, WITHOUT WARRANTIES OR CONDITIONS OF ANY
# KIND, either express or implied.  See the License for the
# specific language governing permissions and limitations
# under the License.
#

rpc_address=0.0.0.0

rpc_port=6667

# Write ahead log configuration
# Is write ahead log enable
enable_wal=true

# When a certain amount ofwrite ahead log is reached, it will be flushed to disk
# It is possible to lose at most flush_wal_threshold operations
flush_wal_threshold=10000

# The cycle when write ahead log is periodically refreshed to disk(in milliseconds)
# It is possible to lose at most flush_wal_period_in_ms ms operations
flush_wal_period_in_ms=10

# The cycle when write ahead log is periodically forced to be written to disk(in milliseconds)
# If force_wal_period_in_ms = 0 it means force write ahead log to be written to disk after each refreshment
# Set this parameter to 0 may slow down the ingestion on slow disk.
force_wal_period_in_ms=10

# database features configuration
# data dir
# If this property is unset, system will save the data in the default relative path directory under the IoTDB folder(i.e., %IOTDB_HOME%/data/data).
# If it is absolute, system will save the data in exact location it points to.
# If it is relative, system will save the data in the relative path directory it indicates under the IoTDB folder.
# Note: If data_dir is assigned an empty string(i.e.,zero-length), it will be handled as a relative path.
# For windows platform
# If its prefix is a drive specifier followed by "\\", or if its prefix is "\\\\", then the path is absolute. Otherwise, it is relative.
# data_dir=D:\\iotdb\\data\\data
# For Linux platform
# If its prefix is "/", then the path is absolute. Otherwise, it is relative.
# data_dir=/path/iotdb/data/data

# tsfile dir
# For this property, multiple directories should be set, and all directories should be separated by ",". All TsFiles will be allocated separately in all these directories. Moreover, setting absolute directories is suggested.
# If this property is unset, system will save the TsFiles in the default relative path directory under the data_dir folder(i.e., %IOTDB_HOME%/data/data/settled).
# If some are absolute, system will save the data in exact location they point to.
# If some are relative, system will save the data in the relative path directory they indicate under the data_dir folder.
# Note: If some are assigned an empty string(i.e.,zero-length), they will be handled as a relative path.
# For windows platform
# If its prefix is a drive specifier followed by "\\", or if its prefix is "\\\\", then the path is absolute. Otherwise, it is relative.
# tsfile_dir=D:\\iotdb\\data\\data,data\\data
# For Linux platform
# If its prefix is "/", then the path is absolute. Otherwise, it is relative.
# tsfile_dir=/path/iotdb/data/data,data/data

# mult_dir_strategy
# The strategy is used to choose a directory from tsfile_dir for the system to store a new tsfile.
# System provides three strategies to choose from, or user can create his own strategy by extending org.apache.iotdb.db.conf.directories.strategy.DirectoryStrategy.
# The info of the three strategies are as follows:
# 1. SequenceStrategy: the system will choose the directory in sequence.
# 2. MaxDiskUsableSpaceFirstStrategy: the system will choose the directory whose disk has the maximum space.
# 3. MinFolderOccupiedSpaceFirstStrategy: the system will choose the directory whose folder has the minimum occupied space.
# Set SequenceStrategy,MaxDiskUsableSpaceFirstStrategy and MinFolderOccupiedSpaceFirstStrategy to apply the corresponding strategy.
# If this property is unset, system will use MaxDiskUsableSpaceFirstStrategy as default strategy.
# For this property, fully-qualified class name (include package name) and simple class name are both acceptable.
# mult_dir_strategy=MaxDiskUsableSpaceFirstStrategy

# system dir
# If this property is unset, system will save the data in the default relative path directory under the IoTDB folder(i.e., %IOTDB_HOME%/data/system).
# If it is absolute, system will save the data in exact location it points to.
# If it is relative, system will save the data in the relative path directory it indicates under the IoTDB folder.
# Note: If sys_dir is assigned an empty string(i.e.,zero-length), it will be handled as a relative path.
# For windows platform
# If its prefix is a drive specifier followed by "\\", or if its prefix is "\\\\", then the path is absolute. Otherwise, it is relative.
# sys_dir=D:\\iotdb\\data\\system
# For Linux platform
# If its prefix is "/", then the path is absolute. Otherwise, it is relative.
# sys_dir=/path/iotdb/data/system

# wal dir
# If this property is unset, system will save the data in the default relative path directory under the IoTDB folder(i.e., %IOTDB_HOME%/data).
# If it is absolute, system will save the data in the exact location it points to.
# If it is relative, system will save the data in the relative path directory it indicates under the IoTDB folder.
# Note: If wal_dir is assigned an empty string(i.e.,zero-length), it will be handled as a relative path.
# For windows platform
# If its prefix is a drive specifier followed by "\\", or if its prefix is "\\\\", then the path is absolute. Otherwise, it is relative.
# wal_dir=D:\\iotdb\\data
# For Linux platform
# If its prefix is "/", then the path is absolute. Otherwise, it is relative.
# wal_dir=/path/iotdb/data

# The maximum concurrent thread number for merging overflow
# Increase this value, it will increase IO and CPU consumption
# Decrease this value, when there is much overflow data, it will increase disk usage, which will reduce read speed
# When the value<=0 or > CPU core number, use the CPU core number.
merge_concurrent_threads=0

# Maximum number of folders open at the same time
# Increase this value, it will use more memory, random I/O becomes smaller, file fragmentation (i.e., group) is more neat.
# Decrease this value, it will use less memory, random I/O becomes greater, file fragmentation is less neat.
# group_size_in_byte * max_opened_folder = theoretical value of maximum memory occupancy
# For an application, the total amount of folder is equal to the number of storage_group settings in SQL
max_opened_folder=100

# The amount of data that is read every time when IoTDB merge data.
fetch_size=10000

# The period time of flushing data from memory to file. 
# The unit is second.
period_time_for_flush_in_second=3600

# The period time for merge overflow data with tsfile data.
# The unit is second.
period_time_for_merge_in_second=7200

#When set to true, start timing flush and merge service. False, stop timing flush and merge service.
#Default is true.
enable_timing_close_and_Merge=true

# time zone of server side
# default value is +08:00
# eg. +08:00, -01:00
time_zone=+08:00

# if memory used by write reaches this threshold, auto flush will be triggered, percentile of Java heap memory
mem_threshold_warning=0.5

# if memory used by write reaches this threshold, write will be blocked, percentile of Java heap memory
mem_threshold_dangerous=0.6

# every such interval, a thread will check if memory exceeds mem_threshold_warning
# if do exceed, auto flush will be triggered, in ms, 1s by default
mem_monitor_interval=1000

# Decide how to control memory used by inserting data.
# 0 is RecordMemController, which count the size of every record (tuple).
<<<<<<< HEAD
=======
# 1 is JVMMemController, which use JVM heap memory as threshold.
# 2 is DisabledMemController, which does not control memory usage.
>>>>>>> 0fb2a961
mem_controller_type=0

# When a bufferwrite's metadata size (in byte) exceed this, the bufferwrite is forced closed.
bufferwrite_meta_size_threshold=209715200

# When a bufferwrite's file size (in byte) exceeds this, the bufferwrite is forced closed.
bufferwrite_file_size_threshold=2147483648

# When a overflow's metadata size (in byte) exceeds this, the overflow is forced closed.
overflow_meta_size_threshold=20971520

# When a overflow's file size (in byte) exceeds this, the overflow is forced closed.
overflow_file_size_threshold=209715200

# How many thread can concurrently flush. When <= 0, use CPU core number.
concurrent_flush_thread=0

# Statistics Monitor configuration
# Set enable_stat_monitor true(or false) to enable(or disable) the StatMonitor that stores statistics info periodically.
# back_loop_period_sec decides the period when StatMonitor writes statistics info into IoTDB.
# stat_monitor_detect_freq_sec decides when IoTDB detects statistics info out-of-date.
# IoTDB just keeps statistics info within stat_monitor_retain_interval_sec seconds before current time.
# Note: IoTDB requires stat_monitor_detect_freq_sec >= 600s and stat_monitor_retain_interval_sec >= 600s.
# The monitor, which writes statistics info to IoTDB periodically, is disabled by default.
enable_stat_monitor=false

# The period that StatMonitor stores statistics info
back_loop_period_sec=5

# The interval at which StatMonitor starts to check whether statistics info can be deleted due to exceeding the retention volume
stat_monitor_detect_freq_sec=600

# The minimum age of statistics storage information to be eligible for deletion due to age
stat_monitor_retain_interval_sec=600

# When set false, MemMonitorThread and MemStatisticThread will not be created.
enable_mem_monitor=true

# When set to true, small flush will be triggered periodically even if memory threshold is not exceeded.
enable_small_flush=true

# The interval of small flush in ms.
small_flush_interval=60000

# The threshold of lines of external sort
external_sort_threshold=50

# cache size for MManager.
# This cache is used to improve write speed where all path check and TSDataType will be cached in MManager with corresponding Path.
schema_manager_cache_size=300000

# If the size in byte of a WAL log exceeds this, it won't be written.
# Generally the default value 4MB is enough.
max_log_entry_size=4194304

# IoTDB sync server properties
# Whether to allow to post back, the default allowed
is_sync_enable=true

# Sync server port address
sync_server_port=5555

# White IP list of Sync client.
# Please use the form of network segment to present the range of IP, for example: 192.168.0.0/16
# If there are more than one IP segment, please separate them by commas
# The default is to allow all IP to sync
IP_white_list=0.0.0.0/0

# Choose a sync strategy of loading historical data:
#1. It's more likely to update historical data, please choose "true".
#2. It's more likely not to update historical data or you don't know exactly, please choose "false". 
update_historical_data_possibility=false<|MERGE_RESOLUTION|>--- conflicted
+++ resolved
@@ -145,11 +145,7 @@
 
 # Decide how to control memory used by inserting data.
 # 0 is RecordMemController, which count the size of every record (tuple).
-<<<<<<< HEAD
-=======
-# 1 is JVMMemController, which use JVM heap memory as threshold.
-# 2 is DisabledMemController, which does not control memory usage.
->>>>>>> 0fb2a961
+# 1 is DisabledMemController, which does not control memory usage.
 mem_controller_type=0
 
 # When a bufferwrite's metadata size (in byte) exceed this, the bufferwrite is forced closed.
