package cn.edu.tsinghua.iotdb.query.engine;

import cn.edu.tsinghua.iotdb.concurrent.IoTDBThreadPoolFactory;
import cn.edu.tsinghua.iotdb.conf.TsfileDBDescriptor;
import cn.edu.tsinghua.iotdb.engine.filenode.FileNodeManager;
import cn.edu.tsinghua.iotdb.exception.FileNodeManagerException;
import cn.edu.tsinghua.iotdb.exception.PathErrorException;
import cn.edu.tsinghua.iotdb.metadata.MManager;
import cn.edu.tsinghua.iotdb.query.aggregation.AggregateFunction;
import cn.edu.tsinghua.iotdb.query.management.FileReaderMap;
import cn.edu.tsinghua.iotdb.query.management.FilterStructure;
import cn.edu.tsinghua.iotdb.query.management.ReadCachePrefix;
import cn.edu.tsinghua.iotdb.query.management.ReadCacheManager;
import cn.edu.tsinghua.iotdb.query.reader.AggregateRecordReader;
import cn.edu.tsinghua.iotdb.query.reader.QueryRecordReader;
import cn.edu.tsinghua.iotdb.query.reader.ReaderType;
import cn.edu.tsinghua.iotdb.query.reader.RecordReaderFactory;
import cn.edu.tsinghua.tsfile.common.exception.ProcessorException;
import cn.edu.tsinghua.tsfile.common.utils.Pair;
import cn.edu.tsinghua.tsfile.file.metadata.enums.TSDataType;
import cn.edu.tsinghua.tsfile.timeseries.filter.definition.SingleSeriesFilterExpression;
import cn.edu.tsinghua.tsfile.timeseries.read.query.CrossQueryTimeGenerator;
import cn.edu.tsinghua.tsfile.timeseries.read.query.DynamicOneColumnData;
import cn.edu.tsinghua.tsfile.timeseries.read.query.OnePassQueryDataSet;
import cn.edu.tsinghua.tsfile.timeseries.read.support.Path;
import org.slf4j.Logger;
import org.slf4j.LoggerFactory;

import java.io.IOException;
import java.util.*;
import java.util.concurrent.CountDownLatch;
import java.util.concurrent.ExecutorService;

import static cn.edu.tsinghua.iotdb.query.engine.EngineUtils.noFilterOrOnlyHasTimeFilter;

public class AggregateEngine {

    private static final Logger logger = LoggerFactory.getLogger(AggregateEngine.class);

    /** aggregation batch calculation size **/
    private int aggregateFetchSize =
            10 * TsfileDBDescriptor.getInstance().getConfig().fetchSize;

    /** cross read query fetch size **/
    private int crossQueryFetchSize =
            10 * TsfileDBDescriptor.getInstance().getConfig().fetchSize;
<<<<<<< HEAD
=======

    //private ExecutorService aggregateThreadPool;
//    private AggregateEngine() {
//    }

//    private static class AggregateEngineHolder {
//        private static final AggregateEngine INSTANCE = new AggregateEngine();
//
//    }
//
//    public static final AggregateEngine getInstance() {
//        return AggregateEngineHolder.INSTANCE;
//    }
>>>>>>> f16f038c

    /**
     * <p>Public invoking method of multiple aggregation.
     *
     * @param aggregations           aggregation pairs
     * @param filterStructures list of <code>FilterStructure</code>
     * @throws ProcessorException read or write lock error etc
     * @throws IOException        read TsFile error
     * @throws PathErrorException path resolving error
     */
    public void multiAggregate(List<Pair<Path, AggregateFunction>> aggregations, List<FilterStructure> filterStructures)
            throws IOException, PathErrorException, ProcessorException {
        if (noFilterOrOnlyHasTimeFilter(filterStructures)) {
            if (filterStructures != null && filterStructures.size() == 1 && filterStructures.get(0).onlyHasTimeFilter()) {
                multiAggregateWithoutFilter(aggregations, filterStructures.get(0).getTimeFilter());
            } else {
                multiAggregateWithoutFilter(aggregations, null);
            }
        } else {
            multiAggregateWithFilter(aggregations, filterStructures);
        }
    }

    private void multiAggregateWithFilter(List<Pair<Path, AggregateFunction>> aggregations, List<FilterStructure> filterStructures)
            throws IOException, PathErrorException, ProcessorException {

        // stores the query OnePassQueryDataSet of each FilterStructure in filterStructures
        List<OnePassQueryDataSet> fsDataSets = new ArrayList<>();

        // stores calculated common timestamps of each FilterStructure answer
        List<long[]> fsTimeList = new ArrayList<>();

        // stores used index of each fsTimeList
        List<Integer> fsTimeIndexList = new ArrayList<>();

        // represents whether this FilterStructure answer still has unread data
        List<Boolean> fsHasUnReadDataList = new ArrayList<>();

        // represents that whether the 'key' ordinal aggregation still has unread data
        Map<Integer, Boolean> aggregationHasUnReadDataMap = new HashMap<>();

        for (int idx = 0; idx < filterStructures.size(); idx++) {
            FilterStructure filterStructure = filterStructures.get(idx);
            OnePassQueryDataSet queryDataSet = new OnePassQueryDataSet();

            queryDataSet.crossQueryTimeGenerator = new CrossQueryTimeGenerator(filterStructure.getTimeFilter(),
                    filterStructure.getFrequencyFilter(), filterStructure.getValueFilter(), crossQueryFetchSize) {
                @Override
                public DynamicOneColumnData getDataInNextBatch(DynamicOneColumnData res, int fetchSize,
                                                               SingleSeriesFilterExpression valueFilter, int valueFilterNumber)
                        throws ProcessorException, IOException {
                    try {
                        return getDataUseSingleValueFilter(valueFilter, res, fetchSize, valueFilterNumber);
                    } catch (PathErrorException e) {
                        e.printStackTrace();
                        return null;
                    }
                }
            };
            fsDataSets.add(queryDataSet);
            long[] curCommonTimestamps = queryDataSet.crossQueryTimeGenerator.generateTimes();
            fsTimeList.add(curCommonTimestamps);
            fsTimeIndexList.add(0);
            if (curCommonTimestamps.length > 0) {
                fsHasUnReadDataList.add(true);
            } else {
                fsHasUnReadDataList.add(false);
            }
        }

        // the aggregate timestamps calculated by filterStructures
        List<Long> aggregateTimestamps = new ArrayList<>();
        PriorityQueue<Long> priorityQueue = new PriorityQueue<>();

        for (int i = 0; i < fsTimeList.size(); i++) {
            boolean flag = fsHasUnReadDataList.get(i);
            if (flag) {
                priorityQueue.add(fsTimeList.get(i)[fsTimeIndexList.get(i)]);
            }
        }

        // if there still has any uncompleted read data, hasAnyUnReadDataFlag is true
        boolean hasAnyUnReadDataFlag = true;

        while (true) {
            while (aggregateTimestamps.size() < aggregateFetchSize && !priorityQueue.isEmpty() && hasAnyUnReadDataFlag) {
                // add the minimum timestamp and remove others in timeArray
                long minTime = priorityQueue.poll();
                aggregateTimestamps.add(minTime);
                while (!priorityQueue.isEmpty() && minTime == priorityQueue.peek())
                    priorityQueue.poll();

                for (int i = 0; i < fsTimeList.size(); i++) {
                    boolean flag = fsHasUnReadDataList.get(i);
                    if (flag) {
                        int curTimeIdx = fsTimeIndexList.get(i);
                        long[] curTimestamps = fsTimeList.get(i);
                        // remove all timestamps equal to min time in all series
                        while (curTimeIdx < curTimestamps.length && curTimestamps[curTimeIdx] == minTime) {
                            curTimeIdx++;
                        }
                        if (curTimeIdx < curTimestamps.length) {
                            fsTimeIndexList.set(i, curTimeIdx);
                            priorityQueue.add(curTimestamps[curTimeIdx]);
                        } else {
                            long[] newTimeStamps = fsDataSets.get(i).crossQueryTimeGenerator.generateTimes();
                            if (newTimeStamps.length > 0) {
                                priorityQueue.add(newTimeStamps[0]);
                                fsTimeList.set(i, newTimeStamps);
                                fsTimeIndexList.set(i, 1);
                            } else {
                                fsHasUnReadDataList.set(i, false);
                            }
                        }
                    }
                }
            }

            logger.debug(String.format("common timestamps in multiple aggregation process, timestamps size : %s, timestamps: %s",
                    String.valueOf(aggregateTimestamps.size()), aggregateTimestamps.toString()));

            if (aggregateTimestamps.size() == 0)
                break;

            //TODO optimize it using multi process

            hasAnyUnReadDataFlag = false;
            int aggregationPathOrdinal = 0;
            for (Pair<Path, AggregateFunction> pair : aggregations) {
                Path path = pair.left;
                AggregateFunction aggregateFunction = pair.right;
                String deltaObjectUID = path.getDeltaObjectToString();
                String measurementUID = path.getMeasurementToString();
                TSDataType dataType = MManager.getInstance().getSeriesType(path.getFullPath());
                aggregationPathOrdinal++;

                // current aggregation has no un read data
                if (aggregationHasUnReadDataMap.containsKey(aggregationPathOrdinal) && !aggregationHasUnReadDataMap.get(aggregationPathOrdinal)) {
                    continue;
                }

                // the query prefix here must not be conflict with method querySeriesForCross()
                AggregateRecordReader recordReader = (AggregateRecordReader)
                        RecordReaderFactory.getInstance().getRecordReader(deltaObjectUID, measurementUID,
                        null,  null, null,
                        ReadCachePrefix.addQueryPrefix("AggQuery", aggregationPathOrdinal), ReaderType.AGGREGATE);

                if (recordReader.getInsertMemoryData() == null) {
                    Pair<AggregateFunction, Boolean> aggrPair = recordReader.aggregateUsingTimestamps(aggregateFunction, aggregateTimestamps);

                    boolean hasUnReadDataFlag = aggrPair.right;
                    aggregationHasUnReadDataMap.put(aggregationPathOrdinal, hasUnReadDataFlag);
                    if (hasUnReadDataFlag) {
                        hasAnyUnReadDataFlag = true;
                    }

                } else {
                    Pair<AggregateFunction, Boolean> aggrPair = recordReader.aggregateUsingTimestamps(aggregateFunction, aggregateTimestamps);
                    boolean hasUnReadDataFlag = aggrPair.right;
                    aggregationHasUnReadDataMap.put(aggregationPathOrdinal, hasUnReadDataFlag);
                    if (hasUnReadDataFlag) {
                        hasAnyUnReadDataFlag = true;
                    }
                }
            }

            // current batch timestamps has been used all
            aggregateTimestamps.clear();
        }
    }

    /**
     * Calculate the aggregation without filter is easy,
     * we don't need to consider the common aggregation timestamps.
     *
     * @param aggres
     * @return
     * @throws PathErrorException
     * @throws ProcessorException
     * @throws IOException
     */
    private void multiAggregateWithoutFilter(List<Pair<Path, AggregateFunction>> aggres, SingleSeriesFilterExpression queryTimeFilter)
            throws PathErrorException, ProcessorException, IOException {

        int aggreNumber = 0;
        CountDownLatch latch = new CountDownLatch(aggres.size());
        ExecutorService service = IoTDBThreadPoolFactory.newFixedThreadPool(Runtime.getRuntime().availableProcessors() - 1,
                "AggregateThread");
        //ExecutorService service = Executors.newFixedThreadPool(aggres.size());

        for (Pair<Path, AggregateFunction> pair : aggres) {
            aggreNumber++;
            Path path = pair.left;
            AggregateFunction aggregateFunction = pair.right;

            String deltaObjectUID = path.getDeltaObjectToString();
            String measurementUID = path.getMeasurementToString();
            AggregateRecordReader recordReader = (AggregateRecordReader)
                    RecordReaderFactory.getInstance().getRecordReader(deltaObjectUID, measurementUID,
                            queryTimeFilter, null, null, ReadCachePrefix.addQueryPrefix(aggreNumber), ReaderType.AGGREGATE);
            service.submit(new AggregateThread(recordReader, aggregateFunction, latch));
        }

        try {
            latch.await();
        } catch (InterruptedException e) {
            e.printStackTrace();
        }

        service.shutdown();
    }

    private class AggregateThread implements Runnable {

        private AggregateRecordReader aggregateRecordReader;
        private AggregateFunction aggregateFunction;
        private CountDownLatch latch;

        public AggregateThread(AggregateRecordReader aggregateRecordReader, AggregateFunction aggregateFunction, CountDownLatch latch) {
            this.aggregateRecordReader = aggregateRecordReader;
            this.aggregateFunction = aggregateFunction;
            this.latch = latch;
        }

        @Override
        public void run() {
            try {
                aggregateRecordReader .aggregate(aggregateFunction);
//                FileNodeManager.getInstance().endQuery(deltaObjectUID, recordReader.getReadToken());
//                ReadCacheManager.getInstance().removeReadToken(deltaObjectUID, recordReader.getReadToken());
                FileReaderMap.getInstance().close();
                latch.countDown();
            } catch (ProcessorException | IOException  e) {
                e.printStackTrace();
            }
        }
    }

    /**
     * This function is only used for CrossQueryTimeGenerator.
     * A CrossSeriesFilterExpression is consist of many SingleSeriesFilterExpression.
     * e.g. CSAnd(d1.s1, d2.s1) is consist of d1.s1 and d2.s1, so this method would be invoked twice,
     * once for querying d1.s1, once for querying d2.s1.
     * <p>
     * When this method is invoked, need add the filter index as a new parameter, for the reason of exist of
     * <code>RecordReaderCacheManager</code>, if the composition of CrossFilterExpression exist same SingleFilterExpression,
     * we must guarantee that the <code>RecordReaderCacheManager</code> doesn't cause conflict to the same SingleFilterExpression.
     */
    private DynamicOneColumnData getDataUseSingleValueFilter(SingleSeriesFilterExpression queryValueFilter,
                                                             DynamicOneColumnData res, int fetchSize, int valueFilterNumber)
            throws ProcessorException, IOException, PathErrorException {

        String deltaObjectUID = ((SingleSeriesFilterExpression) queryValueFilter).getFilterSeries().getDeltaObjectUID();
        String measurementUID = ((SingleSeriesFilterExpression) queryValueFilter).getFilterSeries().getMeasurementUID();

        // query prefix here must not be conflict with query in multiAggregate method
        String valueFilterPrefix = ReadCachePrefix.addFilterPrefix("AggFilterStructure", valueFilterNumber);

        QueryRecordReader recordReader = (QueryRecordReader)
                RecordReaderFactory.getInstance().getRecordReader(deltaObjectUID, measurementUID,
                null, queryValueFilter, null, valueFilterPrefix, ReaderType.QUERY);

        if (res == null) {
            res = recordReader.queryOneSeries(null, queryValueFilter, null, fetchSize);
        } else {
            res = recordReader.queryOneSeries(null, queryValueFilter, res, fetchSize);
        }

        return res;
    }


}<|MERGE_RESOLUTION|>--- conflicted
+++ resolved
@@ -44,8 +44,6 @@
     /** cross read query fetch size **/
     private int crossQueryFetchSize =
             10 * TsfileDBDescriptor.getInstance().getConfig().fetchSize;
-<<<<<<< HEAD
-=======
 
     //private ExecutorService aggregateThreadPool;
 //    private AggregateEngine() {
@@ -59,7 +57,6 @@
 //    public static final AggregateEngine getInstance() {
 //        return AggregateEngineHolder.INSTANCE;
 //    }
->>>>>>> f16f038c
 
     /**
      * <p>Public invoking method of multiple aggregation.
