#
# Licensed to the Apache Software Foundation (ASF) under one
# or more contributor license agreements.  See the NOTICE file
# distributed with this work for additional information
# regarding copyright ownership.  The ASF licenses this file
# to you under the Apache License, Version 2.0 (the
# "License"); you may not use this file except in compliance
# with the License.  You may obtain a copy of the License at
#
#     http://www.apache.org/licenses/LICENSE-2.0
#
# Unless required by applicable law or agreed to in writing,
# software distributed under the License is distributed on an
# "AS IS" BASIS, WITHOUT WARRANTIES OR CONDITIONS OF ANY
# KIND, either express or implied.  See the License for the
# specific language governing permissions and limitations
# under the License.
#

####################
### Web Page Configuration
####################

metrics_port=8181

####################
### RPC Configuration
####################

rpc_address=0.0.0.0

rpc_port=6667

rpc_thrift_compression_enable=false

rpc_max_concurrent_client_num=65535

####################
### Dynamic Parameter Adapter Configuration
####################

# Is dynamic parameter adapter enable. It's recommended for users to enable parameter adapter.
# The adapter can dynamically adjust the following two parameters according to the memory load of the system:
# 1. tsfile_size_threshold which is introduced below.
# 2. memtable_size_threshold which is introduced below.
# By dynamically adjusting these two parameters, the probability of system memory explosion is greatly reduced.
# When this parameter is set true, it will refuse to create time series or add storage groups under high system load.
enable_parameter_adapter=true

####################
### Write Ahead Log Configuration
####################

# Is insert ahead log enable
enable_wal=true

# When a certain amount of insert ahead log is reached, it will be flushed to disk
# It is possible to lose at most flush_wal_threshold operations
flush_wal_threshold=10000

# The cycle when insert ahead log is periodically forced to be written to disk(in milliseconds)
# If force_wal_period_in_ms = 0 it means force insert ahead log to be written to disk after each refreshment
# Set this parameter to 0 may slow down the ingestion on slow disk.
force_wal_period_in_ms=10


####################
### Timestamp Precision Configuration
####################
# Use this value to set timestamp precision as "ms", "us" or "ns".
# Once the precision is been set, it can not be changed.
timestamp_precision=ms


####################
### Directory Configuration
####################

# base dir
# If this property is unset, system will save the data in the default relative path directory under the IoTDB folder(i.e., %IOTDB_HOME%/data).
# If it is absolute, system will save the data in exact location it points to.
# If it is relative, system will save the data in the relative path directory it indicates under the IoTDB folder.
# Note: If sys_dir is assigned an empty string(i.e.,zero-size), it will be handled as a relative path.
# For windows platform
# If its prefix is a drive specifier followed by "\\", or if its prefix is "\\\\", then the path is absolute. Otherwise, it is relative.
# base_dir=data
# For Linux platform
# If its prefix is "/", then the path is absolute. Otherwise, it is relative.
# base_dir=data


# data dirs
# If this property is unset, system will save the data in the default relative path directory under the IoTDB folder(i.e., %IOTDB_HOME%/data/data).
# If it is absolute, system will save the data in exact location it points to.
# If it is relative, system will save the data in the relative path directory it indicates under the IoTDB folder.
# Note: If data_dir is assigned an empty string(i.e.,zero-size), it will be handled as a relative path.
# For windows platform
# If its prefix is a drive specifier followed by "\\", or if its prefix is "\\\\", then the path is absolute. Otherwise, it is relative.
# data_dirs=data\\data
# For Linux platform
# If its prefix is "/", then the path is absolute. Otherwise, it is relative.
# data_dirs=data/data


# mult_dir_strategy
# The strategy is used to choose a directory from tsfile_dir for the system to store a new tsfile.
# System provides three strategies to choose from, or user can create his own strategy by extending org.apache.iotdb.db.conf.directories.strategy.DirectoryStrategy.
# The info of the three strategies are as follows:
# 1. SequenceStrategy: the system will choose the directory in sequence.
# 2. MaxDiskUsableSpaceFirstStrategy: the system will choose the directory whose disk has the maximum space.
# 3. MinFolderOccupiedSpaceFirstStrategy: the system will choose the directory whose folder has the minimum occupied space.
# Set SequenceStrategy,MaxDiskUsableSpaceFirstStrategy and MinFolderOccupiedSpaceFirstStrategy to apply the corresponding strategy.
# If this property is unset, system will use MaxDiskUsableSpaceFirstStrategy as default strategy.
# For this property, fully-qualified class name (include package name) and simple class name are both acceptable.
# multi_dir_strategy=MaxDiskUsableSpaceFirstStrategy


# wal dir
# If this property is unset, system will save the data in the default relative path directory under the IoTDB folder(i.e., %IOTDB_HOME%/data).
# If it is absolute, system will save the data in the exact location it points to.
# If it is relative, system will save the data in the relative path directory it indicates under the IoTDB folder.
# Note: If wal_dir is assigned an empty string(i.e.,zero-size), it will be handled as a relative path.
# For windows platform
# If its prefix is a drive specifier followed by "\\", or if its prefix is "\\\\", then the path is absolute. Otherwise, it is relative.
# wal_dir=data\\wal
# For Linux platform
# If its prefix is "/", then the path is absolute. Otherwise, it is relative.
# wal_dir=data/wal


# TSFile storage file system. Currently, Tsfile are supported to be stored in LOCAL file system or HDFS.
tsfile_storage_fs=LOCAL

# If using HDFS, hadoop ip can be configured. If there are more than one hdfs_ip, Hadoop HA is used
hdfs_ip=localhost

# If using HDFS, hadoop port can be configured
hdfs_port=9000

# If there are more than one hdfs_ip, Hadoop HA is used. Below are configuration for HA
# If using Hadoop HA, nameservices of hdfs can be configured
dfs_nameservices=hdfsnamespace

# If using Hadoop HA, namenodes under dfs nameservices can be configured
dfs_ha_namenodes=nn1,nn2

# If using Hadoop HA, automatic failover can be enabled or disabled
dfs_ha_automatic_failover_enabled=true

# If using Hadoop HA and enabling automatic failover, the proxy provider can be configured
dfs_client_failover_proxy_provider=org.apache.hadoop.hdfs.server.namenode.ha.ConfiguredFailoverProxyProvider

####################
### Memory Control Configuration
####################

# Memory Allocation Ratio: Write, Read, and Free Memory.
# The parameter form is a:b:c, where a, b and c are integers. for example: 1:1:1 , 6:3:1
write_read_free_memory_proportion=6:3:1

# The amount of data read each time in batch (the number of data strips, that is, the number of different timestamps.)
fetch_size=10000

# Size of log buffer in each log node(in byte).
# If WAL is enabled and the size of a insert plan is smaller than this parameter, then the insert plan will be rejected by WAL
# If it sets a value smaller than 0, use the default value 16777216
wal_buffer_size=16777216

# time zone of server side
# default value is +08:00
# eg. +08:00, -01:00
time_zone=+08:00

# When a TsFile's file size (in byte) exceeds this, the TsFile is forced closed. The default threshold is 512 MB.
tsfile_size_threshold=536870912

# When a memTable's size (in byte) exceeds this, the memtable is flushed to disk. The default threshold is 128 MB.
memtable_size_threshold=134217728

# How many threads can concurrently flush. When <= 0, use CPU core number.
concurrent_flush_thread=0

# whether take over the memory management by IoTDB rather than JVM when serializing memtable as bytes in memory
# (i.e., whether use ChunkBufferPool), value true, false
chunk_buffer_pool_enable=false

# Default TTL for storage groups that are not set TTL by statements, in ms. If not set (default),
# the TTL will be unlimited.
# Notice: if this property is changed, previous created storage group which are not set TTL will
# also be affected. And negative values are accepted, which means you can only insert future
# data.
# default_ttl=36000000

####################
### Merge Configurations
####################

# How many thread will be set up to perform merge main tasks, 1 by default.
# Set to 1 when less than or equal to 0.
merge_thread_num=1

# How many thread will be set up to perform merge chunk sub-tasks, 4 by default.
# Set to 1 when less than or equal to 0.
merge_chunk_subthread_num=4

# If one merge file selection runs for more than this time, it will be ended and its current
# selection will be used as final selection. Unit: millis.
# When < 0, it means time is unbounded.
merge_fileSelection_time_budget=30000

# How much memory may be used in ONE merge task (in byte), 20% of maximum JVM memory by default.
# This is only a rough estimation, starting from a relatively small value to avoid OOM.
# Each new merge thread may take such memory, so merge_thread_num * merge_memory_budget is the
# total memory estimation of merge.
# merge_memory_budget=2147483648

# When set to true, if some crashed merges are detected during system rebooting, such merges will
# be continued, otherwise, the unfinished parts of such merges will not be continued while the
# finished parts still remains as they are.
# If you are feeling the rebooting is too slow, set this to false, false by default
continue_merge_after_reboot=false

# A global merge will be performed each such interval, that is, each storage group will be merged
# (if proper merge candidates can be found). Unit: second, default: 1hours.
# When less than or equal to 0, timed merge is disabled.
merge_interval_sec=3600

# When set to true, all merges becomes full merge (the whole SeqFiles are re-written despite how
# much they are overflowed). This may increase merge overhead depending on how much the SeqFiles
# are overflowed.
force_full_merge=false

# During a merge, if a chunk with less number of points than this parameter, the chunk will be
# merged with its succeeding chunks even if it is not overflowed, until the merged chunks reach
# this threshold and the new chunk will be flushed.
# When less than 0, this mechanism is disabled.
chunk_merge_point_threshold=20480

####################
### Metadata Cache Configuration
####################

# whether to cache meta data(ChunkMetaData and TsFileMetaData) or not.
meta_data_cache_enable=true
# Read memory Allocation Ratio: FileMetaDataCache, ChunkMetaDataCache, and Free Memory Used in Query.
# The parameter form is a:b:c, where a, b and c are integers. for example: 1:1:1 , 3:6:10
filemeta_chunkmeta_free_memory_proportion=3:6:10


####################
### Statistics Monitor configuration
####################

# Set enable_stat_monitor true(or false) to enable(or disable) the StatMonitor that stores statistics info periodically.
# back_loop_period_sec decides the period when StatMonitor writes statistics info into IoTDB.
# stat_monitor_detect_freq_sec decides when IoTDB detects statistics info out-of-date.
# IoTDB just keeps statistics info within stat_monitor_retain_interval_sec seconds before current time.
# Note: IoTDB requires stat_monitor_detect_freq_sec >= 600s and stat_monitor_retain_interval_sec >= 600s.
# The monitor, which writes statistics info to IoTDB periodically, is disabled by default.
enable_stat_monitor=false

# The period that StatMonitor stores statistics info, the time unit is seconds.
back_loop_period_in_second=5

# The interval at which StatMonitor starts to check whether statistics info can be deleted due to exceeding the retention volume.
# The time unit is seconds.
stat_monitor_detect_freq_in_second=600

# The minimum age of statistics storage information to be eligible for deletion due to age.
# The time unit is seconds.
stat_monitor_retain_interval_in_second=600

# cache size for MManager.
# This cache is used to improve insert speed where all path check and TSDataType will be cached in MManager with corresponding Path.
schema_manager_cache_size=300000

####################
### External sort Configuration
####################
# Is external sort enable
enable_external_sort=true

# The maximum number of simultaneous chunk reading for a single time series.
# If the num of simultaneous chunk reading is greater than external_sort_threshold, external sorting is used.
# When external_sort_threshold increases, the number of chunks sorted at the same time in memory may increase and this will occupy more memory.
# When external_sort_threshold decreases, triggering external sorting will increase the time-consuming.
external_sort_threshold = 60


####################
### Sync Server Configuration
####################

# Whether to open the sync_server_port for receiving data from sync client, the default allowed
is_sync_enable=true

# Sync server port to listen
sync_server_port=5555

# White IP list of Sync client.
# Please use the form of network segment to present the range of IP, for example: 192.168.0.0/16
# If there are more than one IP segment, please separate them by commas
# The default is to allow all IP to sync
ip_white_list=0.0.0.0/0

####################
### performance statistic configuration
####################

# Is stat performance of sub-module enable
enable_performance_stat=false
# The interval of display statistic result in ms.
performance_stat_display_interval=60000
# The memory used for performance_stat in kb.
performance_stat_memory_in_kb=20



####################
### Configurations for watermark module
####################
watermark_module_opened=false
watermark_secret_key=IoTDB*2019@Beijing
watermark_bit_string=100101110100
watermark_method=GroupBasedLSBMethod(embed_row_cycle=2,embed_lsb_num=5)


####################
### Configurations for creating schema automatically
####################

# Whether creating schema automatically is enabled
enable_auto_create_schema=false

# Storage group level when creating schema automatically is enabled
# e.g. root.sg0.d1.s2
#      we will set root.sg0 as the storage group if storage group level is 2
default_storage_group_level=2

# BOOLEAN encoding when creating schema automatically is enabled
default_boolean_encoding=RLE

# INT32 encoding when creating schema automatically is enabled
default_int32_encoding=RLE
<<<<<<< HEAD

# INT64 encoding when creating schema automatically is enabled
default_int64_encoding=RLE

# FLOAT encoding when creating schema automatically is enabled
default_float_encoding=GORILLA

=======

# INT64 encoding when creating schema automatically is enabled
default_int64_encoding=RLE

# FLOAT encoding when creating schema automatically is enabled
default_float_encoding=GORILLA

>>>>>>> c95e2910
# DOUBLE encoding when creating schema automatically is enabled
default_double_encoding=GORILLA

# TEXT encoding when creating schema automatically is enabled
default_text_encoding=PLAIN

####################
### Configurations for tsfile-format
####################

group_size_in_byte=134217728

# The memory size for each series writer to pack page, default value is 64KB
page_size_in_byte=65536

# The maximum number of data points in a page, default 1024*1024
max_number_of_points_in_page=1048576

# Data type configuration
# Data type for input timestamp, TsFile supports INT32 or INT64
time_series_data_type=INT64

# Max size limitation of input string
max_string_length=128

# Floating-point precision
float_precision=2

# Encoder configuration
# Encoder of time series, TsFile supports TS_2DIFF, PLAIN and RLE(run-length encoding) and default value is TS_2DIFF
time_encoder=TS_2DIFF

# Encoder of value series. default value is PLAIN.
# For int, long data type, TsFile also supports TS_2DIFF and RLE(run-length encoding).
# For float, double data type, TsFile also supports TS_2DIFF, RLE(run-length encoding) and GORILLA.
# For text data type, TsFile only supports PLAIN.
value_encoder=PLAIN

# Compression configuration
# Data compression method, TsFile supports UNCOMPRESSED or SNAPPY. Default value is UNCOMPRESSED which means no compression
compressor=UNCOMPRESSED<|MERGE_RESOLUTION|>--- conflicted
+++ resolved
@@ -342,7 +342,6 @@
 
 # INT32 encoding when creating schema automatically is enabled
 default_int32_encoding=RLE
-<<<<<<< HEAD
 
 # INT64 encoding when creating schema automatically is enabled
 default_int64_encoding=RLE
@@ -350,15 +349,6 @@
 # FLOAT encoding when creating schema automatically is enabled
 default_float_encoding=GORILLA
 
-=======
-
-# INT64 encoding when creating schema automatically is enabled
-default_int64_encoding=RLE
-
-# FLOAT encoding when creating schema automatically is enabled
-default_float_encoding=GORILLA
-
->>>>>>> c95e2910
 # DOUBLE encoding when creating schema automatically is enabled
 default_double_encoding=GORILLA
 
