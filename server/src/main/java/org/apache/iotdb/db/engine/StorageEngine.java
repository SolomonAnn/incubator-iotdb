--- conflicted
+++ resolved
@@ -1,4 +1,4 @@
-/*
+/**
  * Licensed to the Apache Software Foundation (ASF) under one
  * or more contributor license agreements.  See the NOTICE file
  * distributed with this work for additional information
@@ -105,11 +105,7 @@
         logger.info("Storage Group Processor {} is recovered successfully", storageGroup.getFullPath());
         processorMap.put(storageGroup.getFullPath(), processor);
       }
-<<<<<<< HEAD
-    } catch (ProcessorException | MetadataErrorException | PathErrorException e) {
-=======
-    } catch (ProcessorException e) {
->>>>>>> 3cf67d14
+    } catch (ProcessorException | PathErrorException e) {
       logger.error("init a storage group processor failed. ", e);
       throw new StorageEngineFailureException(e);
     }
@@ -191,11 +187,7 @@
    * @param insertPlan physical plan of insertion
    * @return true if and only if this insertion succeeds
    */
-<<<<<<< HEAD
-  public boolean insert(InsertPlan insertPlan) throws StorageEngineException, PathErrorException {
-=======
-  public boolean insert(InsertPlan insertPlan) throws ProcessorException {
->>>>>>> 3cf67d14
+  public boolean insert(InsertPlan insertPlan) throws StorageEngineException, ProcessorException {
 
     StorageGroupProcessor storageGroupProcessor;
     try {
@@ -219,7 +211,7 @@
    * insert a BatchInsertPlan to a storage group
    * @return result of each row
    */
-  public Integer[] insertBatch(BatchInsertPlan batchInsertPlan) throws StorageEngineException, PathErrorException {
+  public Integer[] insertBatch(BatchInsertPlan batchInsertPlan) throws StorageEngineException {
     StorageGroupProcessor storageGroupProcessor;
     try {
       storageGroupProcessor = getProcessor(batchInsertPlan.getDevicePath());
