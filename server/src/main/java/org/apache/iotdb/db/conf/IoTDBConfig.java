/*
 * Licensed to the Apache Software Foundation (ASF) under one
 * or more contributor license agreements.  See the NOTICE file
 * distributed with this work for additional information
 * regarding copyright ownership.  The ASF licenses this file
 * to you under the Apache License, Version 2.0 (the
 * "License"); you may not use this file except in compliance
 * with the License.  You may obtain a copy of the License at
 *
 *     http://www.apache.org/licenses/LICENSE-2.0
 *
 * Unless required by applicable law or agreed to in writing,
 * software distributed under the License is distributed on an
 * "AS IS" BASIS, WITHOUT WARRANTIES OR CONDITIONS OF ANY
 * KIND, either express or implied.  See the License for the
 * specific language governing permissions and limitations
 * under the License.
 */
package org.apache.iotdb.db.conf;

import java.io.File;
import java.time.ZoneId;
import java.util.ArrayList;
import java.util.Arrays;
import java.util.List;
import java.util.regex.Matcher;
import java.util.regex.Pattern;
import org.apache.iotdb.db.engine.merge.selector.MergeFileStrategy;
import org.apache.iotdb.db.metadata.MManager;
import org.apache.iotdb.db.service.TSServiceImpl;
import org.apache.iotdb.tsfile.common.conf.TSFileDescriptor;
import org.apache.iotdb.tsfile.file.metadata.enums.TSEncoding;
import org.apache.iotdb.tsfile.fileSystem.FSType;
import org.slf4j.Logger;
import org.slf4j.LoggerFactory;

public class IoTDBConfig {

  private static final Logger logger = LoggerFactory.getLogger(IoTDBConfig.class);
  static final String CONFIG_NAME = "iotdb-engine.properties";
  private static final String MULTI_DIR_STRATEGY_PREFIX =
      "org.apache.iotdb.db.conf.directories.strategy.";
  private static final String DEFAULT_MULTI_DIR_STRATEGY = "MaxDiskUsableSpaceFirstStrategy";
  
  /**
   * Port which the metrics service listens to.
   */
  private int metricsPort = 8181;

  /* Names of Watermark methods */
  public static final String WATERMARK_GROUPED_LSB = "GroupBasedLSBMethod";

  private String rpcAddress = "0.0.0.0";

  /**
   * whether to use thrift compression.
   */
  private boolean rpcThriftCompressionEnable = false;

  /**
   * Port which the JDBC server listens to.
   */
  private int rpcPort = 6667;

  /**
   * Max concurrent client number
   */
  private int rpcMaxConcurrentClientNum = 65535;

  /**
   * Memory allocated for the read process
   */
  private long allocateMemoryForWrite = Runtime.getRuntime().maxMemory() * 6 / 10;

  /**
   * Memory allocated for the write process
   */
  private long allocateMemoryForRead = Runtime.getRuntime().maxMemory() * 3 / 10;

  /**
   * Is dynamic parameter adapter enable.
   */
  private boolean enableParameterAdapter = true;

  /**
   * Is the write ahead log enable.
   */
  private boolean enableWal = true;

  private volatile boolean readOnly = false;

  /**
   * When a certain amount of write ahead logs is reached, they will be flushed to the disk. It is
   * possible to lose at most flush_wal_threshold operations.
   */
  private int flushWalThreshold = 10000;

  /**
   * this variable set timestamp precision as millisecond, microsecond or nanosecond
   */
  private String timestampPrecision = "ms";

  /**
   * The cycle when write ahead log is periodically forced to be written to disk(in milliseconds) If
   * set this parameter to 0 it means call outputStream.force(true) after every each insert
   */
  private long forceWalPeriodInMs = 10;

  /**
   * Size of log buffer in each log node(in byte). If WAL is enabled and the size of a insert plan
   * is smaller than this parameter, then the insert plan will be rejected by WAL.
   */
  private int walBufferSize = 16 * 1024 * 1024;

  /**
   * system base dir, stores all system metadata and wal
   */
  private String baseDir = "data";

  /**
   * System directory, including version file for each storage group and metadata
   */
  private String systemDir = "data/system";

  /**
   * Schema directory, including storage set of values.
   */
  private String schemaDir = "data/system/schema";

  /**
   * Query directory, stores temporary files of query
   */
  private String queryDir = "data/query";

  /**
   * Data directory of data. It can be settled as dataDirs = {"data1", "data2", "data3"};
   */
  private String[] dataDirs = {"data/data"};

  /**
   * Strategy of multiple directories.
   */
  private String multiDirStrategyClassName = null;

  /**
   * Wal directory.
   */
  private String walFolder = "data/wal";

  /**
   * Data directory for index files (KV-match indexes).
   */
  private String indexFileDir = "data/index";

  /**
   * Maximum MemTable number in MemTable pool.
   */
  private int maxMemtableNumber = 20;

  /**
   * The amount of data that is read every time when IoTDB merges data.
   */
  private int fetchSize = 10000;

  /**
   * How many threads can concurrently flush. When <= 0, use CPU core number.
   */
  private int concurrentFlushThread = Runtime.getRuntime().availableProcessors();

  private ZoneId zoneID = ZoneId.systemDefault();

  /**
   * When a TsFile's file size (in byte) exceed this, the TsFile is forced closed.
   */
  private long tsFileSizeThreshold = 512 * 1024 * 1024L;

  /**
   * When a memTable's size (in byte) exceeds this, the memtable is flushed to disk.
   */
  private long memtableSizeThreshold = 128 * 1024 * 1024L;

  /**
   * whether to cache meta data(ChunkMetaData and TsFileMetaData) or not.
   */
  private boolean metaDataCacheEnable = true;
  /**
   * Memory allocated for fileMetaData cache in read process
   */
  private long allocateMemoryForFileMetaDataCache = allocateMemoryForRead * 3 / 19;

  /**
   * Memory allocated for chunkMetaData cache in read process
   */
  private long allocateMemoryForChumkMetaDataCache = allocateMemoryForRead * 6 / 19;

  /**
   * The statMonitor writes statistics info into IoTDB every backLoopPeriodSec secs. The default
   * value is 5s.
   */
  private int backLoopPeriodSec = 5;
  /**
   * Set true to enable statistics monitor service, false to disable statistics service.
   */
  private boolean enableStatMonitor = false;
  /**
   * Set the time interval when StatMonitor performs delete detection. The default value is 600s.
   */
  private int statMonitorDetectFreqSec = 60 * 10;
  /**
   * Set the maximum time to keep monitor statistics information in IoTDB. The default value is
   * 600s.
   */
  private int statMonitorRetainIntervalSec = 60 * 10;

  /**
   * Cache size of {@code checkAndGetDataTypeCache} in {@link MManager}.
   */
  private int mManagerCacheSize = 400000;

  /**
   * Is external sort enable.
   */
  private boolean enableExternalSort = true;

  /**
   * The threshold of items in external sort. If the number of chunks participating in sorting
   * exceeds this threshold, external sorting is enabled, otherwise memory sorting is used.
   */
  private int externalSortThreshold = 60;

  /**
   * Is this IoTDB instance a receiver of sync or not.
   */
  private boolean isSyncEnable = true;
  /**
   * If this IoTDB instance is a receiver of sync, set the server port.
   */
  private int syncServerPort = 5555;
  /**
   * Set the language version when loading file including error information, default value is "EN"
   */
  private String languageVersion = "EN";

  private String ipWhiteList = "0.0.0.0/0";
  /**
   * Examining period of cache file reader : 100 seconds.
   */
  private long cacheFileReaderClearPeriod = 100000;

  /**
   * Replace implementation class of JDBC service
   */
  private String rpcImplClassName = TSServiceImpl.class.getName();

  /**
   * Is stat performance of sub-module enable.
   */
  private boolean enablePerformanceStat = false;

  /**
   * The display of stat performance interval in ms.
   */
  private long performanceStatDisplayInterval = 60000;

  /**
   * The memory used for stat performance.
   */
  private int performanceStatMemoryInKB = 20;
  /**
   * whether use chunkBufferPool.
   */
  private boolean chunkBufferPoolEnable = false;

  /**
   * Switch of watermark function
   */
  private boolean enableWatermark = false;

  /**
   * Secret key for watermark
   */
  private String watermarkSecretKey = "QWERTYUIOP*&=";

  /**
   * Bit string of watermark
   */
  private String watermarkBitString = "11001010010101";

  /**
   * Watermark method and parameters
   */
  private String watermarkMethod = "GroupBasedLSBMethod(embed_row_cycle=5,embed_lsb_num=5)";

  /**
   * Switch of creating schema automatically
   */
  private boolean enableAutoCreateSchema = false;

  /**
   * Storage group level when creating schema automatically is enabled
   */
  private int defaultStorageGroupLevel = 2;

  /**
   * BOOLEAN encoding when creating schema automatically is enabled
   */
  private TSEncoding defaultBooleanEncoding = TSEncoding.RLE;

  /**
   * INT32 encoding when creating schema automatically is enabled
   */
  private TSEncoding defaultInt32Encoding = TSEncoding.RLE;

  /**
   * INT64 encoding when creating schema automatically is enabled
   */
  private TSEncoding defaultInt64Encoding = TSEncoding.RLE;

  /**
   * FLOAT encoding when creating schema automatically is enabled
   */
  private TSEncoding defaultFloatEncoding = TSEncoding.GORILLA;

  /**
   * DOUBLE encoding when creating schema automatically is enabled
   */
  private TSEncoding defaultDoubleEncoding = TSEncoding.GORILLA;

  /**
   * TEXT encoding when creating schema automatically is enabled
   */
  private TSEncoding defaultTextEncoding = TSEncoding.PLAIN;

  /**
   * How much memory (in byte) can be used by a single merge task.
   */
  private long mergeMemoryBudget = (long) (Runtime.getRuntime().maxMemory() * 0.2);

  /**
   * How many threads will be set up to perform main merge tasks.
   */
  private int mergeThreadNum = 1;

  /**
   * How many threads will be set up to perform merge chunk sub-tasks.
   */
  private int mergeChunkSubThreadNum = 4;

  /**
   * If one merge file selection runs for more than this time, it will be ended and its current
   * selection will be used as final selection. Unit: millis. When < 0, it means time is unbounded.
   */
  private long mergeFileSelectionTimeBudget = 30 * 1000;

  /**
   * When set to true, if some crashed merges are detected during system rebooting, such merges will
   * be continued, otherwise, the unfinished parts of such merges will not be continued while the
   * finished parts still remain as they are.
   */
  private boolean continueMergeAfterReboot = true;

  /**
   * A global merge will be performed each such interval, that is, each storage group will be merged
   * (if proper merge candidates can be found). Unit: second.
   */
  private long mergeIntervalSec = 2 * 3600L;

  /**
   * When set to true, all merges becomes full merge (the whole SeqFiles are re-written despite how
   * much they are overflowed). This may increase merge overhead depending on how much the SeqFiles
   * are overflowed.
   */
  private boolean forceFullMerge = false;

  /**
   * During a merge, if a chunk with less number of chunks than this parameter, the chunk will be
   * merged with its succeeding chunks even if it is not overflowed, until the merged chunks reach
   * this threshold and the new chunk will be flushed.
   */
  private int chunkMergePointThreshold = 20480;

  private MergeFileStrategy mergeFileStrategy = MergeFileStrategy.MAX_SERIES_NUM;

  /**
   * Default system file storage is in local file system (unsupported)
   */
  private FSType systemFileStorageFs = FSType.LOCAL;

  /**
   * Default TSfile storage is in local file system
   */
  private FSType tsFileStorageFs = FSType.LOCAL;

  /**
   * Default HDFS ip is localhost
   */
  private String hdfsIp = "localhost";

  /**
   * Default HDFS port is 9000
   */
  private String hdfsPort = "9000";

  /**
   * Default DFS NameServices is hdfsnamespace
   */
  private String dfsNameServices = "hdfsnamespace";

  /**
   * Default DFS HA name nodes are nn1 and nn2
   */
  private String dfsHaNamenodes = "nn1,nn2";

  /**
   * Default DFS HA automatic failover is enabled
   */
  private boolean dfsHaAutomaticFailoverEnabled = true;

  /**
   * Default DFS client failover proxy provider is "org.apache.hadoop.hdfs.server.namenode.ha.ConfiguredFailoverProxyProvider"
   */
  private String dfsClientFailoverProxyProvider = "org.apache.hadoop.hdfs.server.namenode.ha.ConfiguredFailoverProxyProvider";

  /**
   * default TTL for storage groups that are not set TTL by statements, in ms
   * Notice: if this property is changed, previous created storage group which are not set TTL will
   * also be affected.
   */
  private long defaultTTL = Long.MAX_VALUE;

  public IoTDBConfig() {
    // empty constructor
  }

  public ZoneId getZoneID() {
    return zoneID;
  }

  void updatePath() {
    formulateFolders();
    confirmMultiDirStrategy();
  }


  /**
   * if the folders are relative paths, add IOTDB_HOME as the path prefix
   */
  private void formulateFolders() {
    List<String> dirs = new ArrayList<>();
    dirs.add(baseDir);
    dirs.add(systemDir);
    dirs.add(schemaDir);
    dirs.add(walFolder);
    dirs.add(indexFileDir);
    dirs.add(queryDir);
    dirs.addAll(Arrays.asList(dataDirs));

    for (int i = 0; i < 4; i++) {
      addHomeDir(dirs, i);
    }

    if (TSFileDescriptor.getInstance().getConfig().getTSFileStorageFs().equals(FSType.HDFS)) {
      String[] hdfsIps = TSFileDescriptor.getInstance().getConfig().getHdfsIp();
      String hdfsDir = "hdfs://";
      if (hdfsIps.length > 1) {
        hdfsDir += TSFileDescriptor.getInstance().getConfig().getDfsNameServices();
      } else {
        hdfsDir += hdfsIps[0] + ":" + TSFileDescriptor.getInstance().getConfig().getHdfsPort();
      }
      for (int i = 5; i < dirs.size(); i++) {
        String dir = dirs.get(i);
        dir = hdfsDir + File.separatorChar + dir;
        dirs.set(i, dir);
      }
    } else {
      for (int i = 5; i < dirs.size(); i++) {
        addHomeDir(dirs, i);
      }
    }
    baseDir = dirs.get(0);
    systemDir = dirs.get(1);
    schemaDir = dirs.get(2);
    walFolder = dirs.get(3);
    indexFileDir = dirs.get(4);
    queryDir = dirs.get(5);
    for (int i = 0; i < dataDirs.length; i++) {
      dataDirs[i] = dirs.get(i + 6);
    }
  }

  private void addHomeDir(List<String> dirs, int i) {
    String dir = dirs.get(i);
    String homeDir = System.getProperty(IoTDBConstant.IOTDB_HOME, null);
    if (!new File(dir).isAbsolute() && homeDir != null && homeDir.length() > 0) {
      if (!homeDir.endsWith(File.separator)) {
        dir = homeDir + File.separatorChar + dir;
      } else {
        dir = homeDir + dir;
      }
      dirs.set(i, dir);
    }
  }

  private void confirmMultiDirStrategy() {
    if (getMultiDirStrategyClassName() == null) {
      multiDirStrategyClassName = DEFAULT_MULTI_DIR_STRATEGY;
    }
    if (!getMultiDirStrategyClassName().contains(".")) {
      multiDirStrategyClassName = MULTI_DIR_STRATEGY_PREFIX + multiDirStrategyClassName;
    }

    try {
      Class.forName(multiDirStrategyClassName);
    } catch (ClassNotFoundException e) {
      logger.warn("Cannot find given directory strategy {}, using the default value",
          getMultiDirStrategyClassName(), e);
      setMultiDirStrategyClassName(MULTI_DIR_STRATEGY_PREFIX + DEFAULT_MULTI_DIR_STRATEGY);
    }
  }

  public String[] getDataDirs() {
    return dataDirs;
  }

  public int getMetricsPort() {
    return metricsPort;
  }

  public void setMetricsPort(int metricsPort) {
    this.metricsPort = metricsPort;
  }

  public String getRpcAddress() {
    return rpcAddress;
  }

  void setRpcAddress(String rpcAddress) {
    this.rpcAddress = rpcAddress;
  }

  public int getRpcPort() {
    return rpcPort;
  }

  void setRpcPort(int rpcPort) {
    this.rpcPort = rpcPort;
  }

  public void setTimestampPrecision(String timestampPrecision) {
    this.timestampPrecision = timestampPrecision;
  }

  public String getTimestampPrecision() {
    return timestampPrecision;
  }

  public boolean isEnableWal() {
    return enableWal;
  }

  public void setEnableWal(boolean enableWal) {
    this.enableWal = enableWal;
  }

  public int getFlushWalThreshold() {
    return flushWalThreshold;
  }

  public void setFlushWalThreshold(int flushWalThreshold) {
    this.flushWalThreshold = flushWalThreshold;
  }

  public long getForceWalPeriodInMs() {
    return forceWalPeriodInMs;
  }

  public void setForceWalPeriodInMs(long forceWalPeriodInMs) {
    this.forceWalPeriodInMs = forceWalPeriodInMs;
  }

  public String getSystemDir() {
    return systemDir;
  }

  void setSystemDir(String systemDir) {
    this.systemDir = systemDir;
  }

  public String getSchemaDir() {
    return schemaDir;
  }

  void setSchemaDir(String schemaDir) {
    this.schemaDir = schemaDir;
  }

  public String getQueryDir() {
    return queryDir;
  }

  public void setQueryDir(String queryDir) {
    this.queryDir = queryDir;
  }

  public String getWalFolder() {
    return walFolder;
  }

  void setWalFolder(String walFolder) {
    this.walFolder = walFolder;
  }

  void setDataDirs(String[] dataDirs) {
    this.dataDirs = dataDirs;
  }

  public String getMultiDirStrategyClassName() {
    return multiDirStrategyClassName;
  }

  void setMultiDirStrategyClassName(String multiDirStrategyClassName) {
    this.multiDirStrategyClassName = multiDirStrategyClassName;
  }

  public String getIndexFileDir() {
    return indexFileDir;
  }

  private void setIndexFileDir(String indexFileDir) {
    this.indexFileDir = indexFileDir;
  }

  public int getFetchSize() {
    return fetchSize;
  }

  void setFetchSize(int fetchSize) {
    this.fetchSize = fetchSize;
  }

  public int getMaxMemtableNumber() {
    return maxMemtableNumber;
  }

  public void setMaxMemtableNumber(int maxMemtableNumber) {
    this.maxMemtableNumber = maxMemtableNumber;
  }

  public int getConcurrentFlushThread() {
    return concurrentFlushThread;
  }

  void setConcurrentFlushThread(int concurrentFlushThread) {
    this.concurrentFlushThread = concurrentFlushThread;
  }

  void setZoneID(ZoneId zoneID) {
    this.zoneID = zoneID;
  }

  public long getTsFileSizeThreshold() {
    return tsFileSizeThreshold;
  }

  public void setTsFileSizeThreshold(long tsFileSizeThreshold) {
    this.tsFileSizeThreshold = tsFileSizeThreshold;
  }

  public int getBackLoopPeriodSec() {
    return backLoopPeriodSec;
  }

  void setBackLoopPeriodSec(int backLoopPeriodSec) {
    this.backLoopPeriodSec = backLoopPeriodSec;
  }

  public boolean isEnableStatMonitor() {
    return enableStatMonitor;
  }

  public void setEnableStatMonitor(boolean enableStatMonitor) {
    this.enableStatMonitor = enableStatMonitor;
  }

  public int getRpcMaxConcurrentClientNum() {
    return rpcMaxConcurrentClientNum;
  }

  public void setRpcMaxConcurrentClientNum(int rpcMaxConcurrentClientNum) {
    this.rpcMaxConcurrentClientNum = rpcMaxConcurrentClientNum;
  }

  public int getStatMonitorDetectFreqSec() {
    return statMonitorDetectFreqSec;
  }

  void setStatMonitorDetectFreqSec(int statMonitorDetectFreqSec) {
    this.statMonitorDetectFreqSec = statMonitorDetectFreqSec;
  }

  public int getStatMonitorRetainIntervalSec() {
    return statMonitorRetainIntervalSec;
  }

  void setStatMonitorRetainIntervalSec(int statMonitorRetainIntervalSec) {
    this.statMonitorRetainIntervalSec = statMonitorRetainIntervalSec;
  }

  public int getmManagerCacheSize() {
    return mManagerCacheSize;
  }

  void setmManagerCacheSize(int mManagerCacheSize) {
    this.mManagerCacheSize = mManagerCacheSize;
  }

  public boolean isSyncEnable() {
    return isSyncEnable;
  }

  void setSyncEnable(boolean syncEnable) {
    isSyncEnable = syncEnable;
  }

  public int getSyncServerPort() {
    return syncServerPort;
  }

  void setSyncServerPort(int syncServerPort) {
    this.syncServerPort = syncServerPort;
  }

  public String getLanguageVersion() {
    return languageVersion;
  }

  void setLanguageVersion(String languageVersion) {
    this.languageVersion = languageVersion;
  }

  public String getBaseDir() {
    return baseDir;
  }

  public void setBaseDir(String baseDir) {
    this.baseDir = baseDir;
  }

  public String getIpWhiteList() {
    return ipWhiteList;
  }

  public void setIpWhiteList(String ipWhiteList) {
    this.ipWhiteList = ipWhiteList;
  }

  public long getCacheFileReaderClearPeriod() {
    return cacheFileReaderClearPeriod;
  }

  public void setCacheFileReaderClearPeriod(long cacheFileReaderClearPeriod) {
    this.cacheFileReaderClearPeriod = cacheFileReaderClearPeriod;
  }

  public boolean isReadOnly() {
    return readOnly;
  }

  public void setReadOnly(boolean readOnly) {
    this.readOnly = readOnly;
  }

  public String getRpcImplClassName() {
    return rpcImplClassName;
  }

  public void setRpcImplClassName(String rpcImplClassName) {
    this.rpcImplClassName = rpcImplClassName;
  }

  public int getWalBufferSize() {
    return walBufferSize;
  }

  void setWalBufferSize(int walBufferSize) {
    this.walBufferSize = walBufferSize;
  }

  public boolean isChunkBufferPoolEnable() {
    return chunkBufferPoolEnable;
  }

  void setChunkBufferPoolEnable(boolean chunkBufferPoolEnable) {
    this.chunkBufferPoolEnable = chunkBufferPoolEnable;
  }

  public long getMergeMemoryBudget() {
    return mergeMemoryBudget;
  }

  public void setMergeMemoryBudget(long mergeMemoryBudget) {
    this.mergeMemoryBudget = mergeMemoryBudget;
  }

  public int getMergeThreadNum() {
    return mergeThreadNum;
  }

  public void setMergeThreadNum(int mergeThreadNum) {
    this.mergeThreadNum = mergeThreadNum;
  }

  public boolean isContinueMergeAfterReboot() {
    return continueMergeAfterReboot;
  }

  public void setContinueMergeAfterReboot(boolean continueMergeAfterReboot) {
    this.continueMergeAfterReboot = continueMergeAfterReboot;
  }

  public long getMergeIntervalSec() {
    return mergeIntervalSec;
  }

  public void setMergeIntervalSec(long mergeIntervalSec) {
    this.mergeIntervalSec = mergeIntervalSec;
  }

  public boolean isEnableParameterAdapter() {
    return enableParameterAdapter;
  }

  public void setEnableParameterAdapter(boolean enableParameterAdapter) {
    this.enableParameterAdapter = enableParameterAdapter;
  }

  public long getAllocateMemoryForWrite() {
    return allocateMemoryForWrite;
  }

  public void setAllocateMemoryForWrite(long allocateMemoryForWrite) {
    this.allocateMemoryForWrite = allocateMemoryForWrite;
  }

  public long getAllocateMemoryForRead() {
    return allocateMemoryForRead;
  }

  public void setAllocateMemoryForRead(long allocateMemoryForRead) {
    this.allocateMemoryForRead = allocateMemoryForRead;
  }

  public boolean isEnableExternalSort() {
    return enableExternalSort;
  }

  public void setEnableExternalSort(boolean enableExternalSort) {
    this.enableExternalSort = enableExternalSort;
  }

  public int getExternalSortThreshold() {
    return externalSortThreshold;
  }

  public void setExternalSortThreshold(int externalSortThreshold) {
    this.externalSortThreshold = externalSortThreshold;
  }

  public boolean isEnablePerformanceStat() {
    return enablePerformanceStat;
  }

  public void setEnablePerformanceStat(boolean enablePerformanceStat) {
    this.enablePerformanceStat = enablePerformanceStat;
  }

  public long getPerformanceStatDisplayInterval() {
    return performanceStatDisplayInterval;
  }

  public void setPerformanceStatDisplayInterval(long performanceStatDisplayInterval) {
    this.performanceStatDisplayInterval = performanceStatDisplayInterval;
  }

  public int getPerformanceStatMemoryInKB() {
    return performanceStatMemoryInKB;
  }

  public void setPerformanceStatMemoryInKB(int performanceStatMemoryInKB) {
    this.performanceStatMemoryInKB = performanceStatMemoryInKB;
  }

  public boolean isForceFullMerge() {
    return forceFullMerge;
  }

  public void setForceFullMerge(boolean forceFullMerge) {
    this.forceFullMerge = forceFullMerge;
  }

  public int getChunkMergePointThreshold() {
    return chunkMergePointThreshold;
  }

  public void setChunkMergePointThreshold(int chunkMergePointThreshold) {
    this.chunkMergePointThreshold = chunkMergePointThreshold;
  }

  public long getMemtableSizeThreshold() {
    return memtableSizeThreshold;
  }

  public void setMemtableSizeThreshold(long memtableSizeThreshold) {
    this.memtableSizeThreshold = memtableSizeThreshold;
  }

  public MergeFileStrategy getMergeFileStrategy() {
    return mergeFileStrategy;
  }

  public void setMergeFileStrategy(
      MergeFileStrategy mergeFileStrategy) {
    this.mergeFileStrategy = mergeFileStrategy;
  }

  public int getMergeChunkSubThreadNum() {
    return mergeChunkSubThreadNum;
  }

  public void setMergeChunkSubThreadNum(int mergeChunkSubThreadNum) {
    this.mergeChunkSubThreadNum = mergeChunkSubThreadNum;
  }

  public long getMergeFileSelectionTimeBudget() {
    return mergeFileSelectionTimeBudget;
  }

  public void setMergeFileSelectionTimeBudget(long mergeFileSelectionTimeBudget) {
    this.mergeFileSelectionTimeBudget = mergeFileSelectionTimeBudget;
  }

  public boolean isRpcThriftCompressionEnable() {
    return rpcThriftCompressionEnable;
  }

  public void setRpcThriftCompressionEnable(boolean rpcThriftCompressionEnable) {
    this.rpcThriftCompressionEnable = rpcThriftCompressionEnable;
  }

  public boolean isMetaDataCacheEnable() {
    return metaDataCacheEnable;
  }

  public void setMetaDataCacheEnable(boolean metaDataCacheEnable) {
    this.metaDataCacheEnable = metaDataCacheEnable;
  }

  public long getAllocateMemoryForFileMetaDataCache() {
    return allocateMemoryForFileMetaDataCache;
  }

  public void setAllocateMemoryForFileMetaDataCache(long allocateMemoryForFileMetaDataCache) {
    this.allocateMemoryForFileMetaDataCache = allocateMemoryForFileMetaDataCache;
  }

  public long getAllocateMemoryForChumkMetaDataCache() {
    return allocateMemoryForChumkMetaDataCache;
  }

  public void setAllocateMemoryForChumkMetaDataCache(long allocateMemoryForChumkMetaDataCache) {
    this.allocateMemoryForChumkMetaDataCache = allocateMemoryForChumkMetaDataCache;
  }

  public boolean isEnableWatermark() {
    return enableWatermark;
  }

  public void setEnableWatermark(boolean enableWatermark) {
    this.enableWatermark = enableWatermark;
  }

  public String getWatermarkSecretKey() {
    return watermarkSecretKey;
  }

  public void setWatermarkSecretKey(String watermarkSecretKey) {
    this.watermarkSecretKey = watermarkSecretKey;
  }

  public String getWatermarkBitString() {
    return watermarkBitString;
  }

  public void setWatermarkBitString(String watermarkBitString) {
    this.watermarkBitString = watermarkBitString;
  }

  public void setWatermarkMethod(String watermarkMethod) {
    this.watermarkMethod = watermarkMethod;
  }

  public String getWatermarkMethod() {
    return this.watermarkMethod;
  }

  public String getWatermarkMethodName() {
    return watermarkMethod.split("\\(")[0];
  }

  public int getWatermarkParamMarkRate() {
    return Integer.parseInt(getWatermarkParamValue("embed_row_cycle", "5"));
  }

  public int getWatermarkParamMaxRightBit() {
    return Integer.parseInt(getWatermarkParamValue("embed_lsb_num", "5"));
  }

  public String getWatermarkParamValue(String key, String defaultValue) {
    String res = getWatermarkParamValue(key);
    if (res != null) {
      return res;
    }
    return defaultValue;
  }

  public String getWatermarkParamValue(String key) {
    String pattern = key + "=(\\w*)";
    Pattern r = Pattern.compile(pattern);
    Matcher m = r.matcher(watermarkMethod);
    if (m.find() && m.groupCount() > 0) {
      return m.group(1);
    }
    return null;
  }

  public boolean isAutoCreateSchemaEnabled() {
    return enableAutoCreateSchema;
  }

  public void setAutoCreateSchemaEnabled(boolean enableAutoCreateSchema) {
    this.enableAutoCreateSchema = enableAutoCreateSchema;
  }

  public int getDefaultStorageGroupLevel() {
    return defaultStorageGroupLevel;
  }

  public void setDefaultStorageGroupLevel(int defaultStorageGroupLevel) {
    this.defaultStorageGroupLevel = defaultStorageGroupLevel;
  }

  public TSEncoding getDefaultBooleanEncoding() {
    return defaultBooleanEncoding;
  }

  public void setDefaultBooleanEncoding(TSEncoding defaultBooleanEncoding) {
    this.defaultBooleanEncoding = defaultBooleanEncoding;
  }

  public void setDefaultBooleanEncoding(String defaultBooleanEncoding) {
    this.defaultBooleanEncoding = TSEncoding.valueOf(defaultBooleanEncoding);
  }

  public TSEncoding getDefaultInt32Encoding() {
    return defaultInt32Encoding;
<<<<<<< HEAD
  }

  public void setDefaultInt32Encoding(TSEncoding defaultInt32Encoding) {
    this.defaultInt32Encoding = defaultInt32Encoding;
  }

  public void setDefaultInt32Encoding(String defaultInt32Encoding) {
    this.defaultInt32Encoding = TSEncoding.valueOf(defaultInt32Encoding);
  }

  public TSEncoding getDefaultInt64Encoding() {
    return defaultInt64Encoding;
  }

  public void setDefaultInt64Encoding(TSEncoding defaultInt64Encoding) {
    this.defaultInt64Encoding = defaultInt64Encoding;
  }

  public void setDefaultInt64Encoding(String defaultInt64Encoding) {
    this.defaultInt64Encoding = TSEncoding.valueOf(defaultInt64Encoding);
  }

  public TSEncoding getDefaultFloatEncoding() {
    return defaultFloatEncoding;
  }

  public void setDefaultFloatEncoding(TSEncoding defaultFloatEncoding) {
    this.defaultFloatEncoding = defaultFloatEncoding;
  }

=======
  }

  public void setDefaultInt32Encoding(TSEncoding defaultInt32Encoding) {
    this.defaultInt32Encoding = defaultInt32Encoding;
  }

  public void setDefaultInt32Encoding(String defaultInt32Encoding) {
    this.defaultInt32Encoding = TSEncoding.valueOf(defaultInt32Encoding);
  }

  public TSEncoding getDefaultInt64Encoding() {
    return defaultInt64Encoding;
  }

  public void setDefaultInt64Encoding(TSEncoding defaultInt64Encoding) {
    this.defaultInt64Encoding = defaultInt64Encoding;
  }

  public void setDefaultInt64Encoding(String defaultInt64Encoding) {
    this.defaultInt64Encoding = TSEncoding.valueOf(defaultInt64Encoding);
  }

  public TSEncoding getDefaultFloatEncoding() {
    return defaultFloatEncoding;
  }

  public void setDefaultFloatEncoding(TSEncoding defaultFloatEncoding) {
    this.defaultFloatEncoding = defaultFloatEncoding;
  }

>>>>>>> c95e2910
  public void setDefaultFloatEncoding(String defaultFloatEncoding) {
    this.defaultFloatEncoding = TSEncoding.valueOf(defaultFloatEncoding);
  }

  public TSEncoding getDefaultDoubleEncoding() {
    return defaultDoubleEncoding;
  }

  public void setDefaultDoubleEncoding(TSEncoding defaultDoubleEncoding) {
    this.defaultDoubleEncoding = defaultDoubleEncoding;
  }

  public void setDefaultDoubleEncoding(String defaultDoubleEncoding) {
    this.defaultDoubleEncoding = TSEncoding.valueOf(defaultDoubleEncoding);
  }

  public TSEncoding getDefaultTextEncoding() {
    return defaultTextEncoding;
  }

  public void setDefaultTextEncoding(TSEncoding defaultTextEncoding) {
    this.defaultTextEncoding = defaultTextEncoding;
  }

  public void setDefaultTextEncoding(String defaultTextEncoding) {
    this.defaultTextEncoding = TSEncoding.valueOf(defaultTextEncoding);
  }

  public FSType getSystemFileStorageFs() {
    return systemFileStorageFs;
  }

  public void setSystemFileStorageFs(String systemFileStorageFs) {
    this.systemFileStorageFs = FSType.valueOf(systemFileStorageFs);
  }

  public FSType getTsFileStorageFs() {
    return tsFileStorageFs;
  }

  public void setTsFileStorageFs(String tsFileStorageFs) {
    this.tsFileStorageFs = FSType.valueOf(tsFileStorageFs);
  }

  public String[] getHdfsIp() {
    return hdfsIp.split(",");
  }

  public void setHdfsIp(String[] hdfsIp) {
    this.hdfsIp = String.join(",", hdfsIp);
  }

  public String getHdfsPort() {
    return hdfsPort;
  }

  public void setHdfsPort(String hdfsPort) {
    this.hdfsPort = hdfsPort;
  }

  public String getDfsNameServices() {
    return dfsNameServices;
  }

  public void setDfsNameServices(String dfsNameServices) {
    this.dfsNameServices = dfsNameServices;
  }

  public String[] getDfsHaNamenodes() {
    return dfsHaNamenodes.split(",");
  }

  public void setDfsHaNamenodes(String[] dfsHaNamenodes) {
    this.dfsHaNamenodes = String.join(",", dfsHaNamenodes);
  }

  public boolean isDfsHaAutomaticFailoverEnabled() {
    return dfsHaAutomaticFailoverEnabled;
  }

  public void setDfsHaAutomaticFailoverEnabled(boolean dfsHaAutomaticFailoverEnabled) {
    this.dfsHaAutomaticFailoverEnabled = dfsHaAutomaticFailoverEnabled;
  }

  public String getDfsClientFailoverProxyProvider() {
    return dfsClientFailoverProxyProvider;
  }

  public void setDfsClientFailoverProxyProvider(String dfsClientFailoverProxyProvider) {
    this.dfsClientFailoverProxyProvider = dfsClientFailoverProxyProvider;
  }

  public long getDefaultTTL() {
    return defaultTTL;
  }

  public void setDefaultTTL(long defaultTTL) {
    this.defaultTTL = defaultTTL;
  }
}<|MERGE_RESOLUTION|>--- conflicted
+++ resolved
@@ -938,7 +938,6 @@
   public void setMergeFileSelectionTimeBudget(long mergeFileSelectionTimeBudget) {
     this.mergeFileSelectionTimeBudget = mergeFileSelectionTimeBudget;
   }
-
   public boolean isRpcThriftCompressionEnable() {
     return rpcThriftCompressionEnable;
   }
@@ -1063,7 +1062,6 @@
 
   public TSEncoding getDefaultInt32Encoding() {
     return defaultInt32Encoding;
-<<<<<<< HEAD
   }
 
   public void setDefaultInt32Encoding(TSEncoding defaultInt32Encoding) {
@@ -1094,38 +1092,6 @@
     this.defaultFloatEncoding = defaultFloatEncoding;
   }
 
-=======
-  }
-
-  public void setDefaultInt32Encoding(TSEncoding defaultInt32Encoding) {
-    this.defaultInt32Encoding = defaultInt32Encoding;
-  }
-
-  public void setDefaultInt32Encoding(String defaultInt32Encoding) {
-    this.defaultInt32Encoding = TSEncoding.valueOf(defaultInt32Encoding);
-  }
-
-  public TSEncoding getDefaultInt64Encoding() {
-    return defaultInt64Encoding;
-  }
-
-  public void setDefaultInt64Encoding(TSEncoding defaultInt64Encoding) {
-    this.defaultInt64Encoding = defaultInt64Encoding;
-  }
-
-  public void setDefaultInt64Encoding(String defaultInt64Encoding) {
-    this.defaultInt64Encoding = TSEncoding.valueOf(defaultInt64Encoding);
-  }
-
-  public TSEncoding getDefaultFloatEncoding() {
-    return defaultFloatEncoding;
-  }
-
-  public void setDefaultFloatEncoding(TSEncoding defaultFloatEncoding) {
-    this.defaultFloatEncoding = defaultFloatEncoding;
-  }
-
->>>>>>> c95e2910
   public void setDefaultFloatEncoding(String defaultFloatEncoding) {
     this.defaultFloatEncoding = TSEncoding.valueOf(defaultFloatEncoding);
   }
