--- conflicted
+++ resolved
@@ -458,16 +458,14 @@
    */
   private long defaultTTL = Long.MAX_VALUE;
 
-<<<<<<< HEAD
   /**
    * default ratio of sequential and unsequential data in the sequential memtable
    */
   private float defaultSequentialDataRatio = 0.8f;
-=======
+
   //just for test
   //wait for 60 second by default.
   private int thriftServerAwaitTimeForStopService = 60;
->>>>>>> 0a796a24
 
   public IoTDBConfig() {
     // empty constructor
@@ -1292,20 +1290,19 @@
     this.defaultTTL = defaultTTL;
   }
 
-<<<<<<< HEAD
   public float getDefaultSequentialDataRatio() {
     return defaultSequentialDataRatio;
   }
 
   public void setDefaultSequentialDataRatio(float defaultSequentialDataRatio) {
     this.defaultSequentialDataRatio = defaultSequentialDataRatio;
-=======
+  }
+
   public int getThriftServerAwaitTimeForStopService() {
     return thriftServerAwaitTimeForStopService;
   }
 
   public void setThriftServerAwaitTimeForStopService(int thriftServerAwaitTimeForStopService) {
     this.thriftServerAwaitTimeForStopService = thriftServerAwaitTimeForStopService;
->>>>>>> 0a796a24
   }
 }