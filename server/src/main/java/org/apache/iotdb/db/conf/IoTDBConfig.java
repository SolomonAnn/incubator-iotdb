/*
 * Licensed to the Apache Software Foundation (ASF) under one
 * or more contributor license agreements.  See the NOTICE file
 * distributed with this work for additional information
 * regarding copyright ownership.  The ASF licenses this file
 * to you under the Apache License, Version 2.0 (the
 * "License"); you may not use this file except in compliance
 * with the License.  You may obtain a copy of the License at
 *
 *     http://www.apache.org/licenses/LICENSE-2.0
 *
 * Unless required by applicable law or agreed to in writing,
 * software distributed under the License is distributed on an
 * "AS IS" BASIS, WITHOUT WARRANTIES OR CONDITIONS OF ANY
 * KIND, either express or implied.  See the License for the
 * specific language governing permissions and limitations
 * under the License.
 */
package org.apache.iotdb.db.conf;

import org.apache.iotdb.db.conf.directories.DirectoryManager;
import org.apache.iotdb.db.engine.merge.selector.MergeFileStrategy;
import org.apache.iotdb.db.exception.LoadConfigurationException;
import org.apache.iotdb.db.metadata.MManager;
import org.apache.iotdb.db.service.TSServiceImpl;
import org.apache.iotdb.tsfile.common.conf.TSFileDescriptor;
import org.apache.iotdb.tsfile.file.metadata.enums.TSEncoding;
import org.apache.iotdb.tsfile.fileSystem.FSType;
import org.slf4j.Logger;
import org.slf4j.LoggerFactory;

import java.io.File;
import java.time.ZoneId;
import java.util.regex.Matcher;
import java.util.regex.Pattern;

public class IoTDBConfig {

  /* Names of Watermark methods */
  public static final String WATERMARK_GROUPED_LSB = "GroupBasedLSBMethod";
  static final String CONFIG_NAME = "iotdb-engine.properties";
  private static final Logger logger = LoggerFactory.getLogger(IoTDBConfig.class);
  private static final String MULTI_DIR_STRATEGY_PREFIX =
      "org.apache.iotdb.db.conf.directories.strategy.";
  private static final String DEFAULT_MULTI_DIR_STRATEGY = "MaxDiskUsableSpaceFirstStrategy";
  /**
   * Port which the metrics service listens to.
   */
  private int metricsPort = 8181;
  private String rpcAddress = "0.0.0.0";

  /**
   * whether to use thrift compression.
   */
  private boolean rpcThriftCompressionEnable = false;

  /**
   * Port which the JDBC server listens to.
   */
  private int rpcPort = 6667;

  /**
   * Max concurrent client number
   */
  private int rpcMaxConcurrentClientNum = 65535;

  /**
   * Memory allocated for the read process
   */
  private long allocateMemoryForWrite = Runtime.getRuntime().maxMemory() * 6 / 10;

  /**
   * Memory allocated for the write process
   */
  private long allocateMemoryForRead = Runtime.getRuntime().maxMemory() * 3 / 10;

  /**
   * Is dynamic parameter adapter enable.
   */
  private boolean enableParameterAdapter = true;

  /**
   * Is the write ahead log enable.
   */
  private boolean enableWal = true;

  private volatile boolean readOnly = false;

  /**
   * When a certain amount of write ahead logs is reached, they will be flushed to the disk. It is
   * possible to lose at most flush_wal_threshold operations.
   */
  private int flushWalThreshold = 10000;

  /**
   * this variable set timestamp precision as millisecond, microsecond or nanosecond
   */
  private String timestampPrecision = "ms";

  /**
   * The cycle when write ahead log is periodically forced to be written to disk(in milliseconds) If
   * set this parameter to 0 it means call outputStream.force(true) after every each insert
   */
  private long forceWalPeriodInMs = 10;

  /**
   * Size of log buffer in each log node(in byte). If WAL is enabled and the size of a insert plan
   * is smaller than this parameter, then the insert plan will be rejected by WAL.
   */
  private int walBufferSize = 16 * 1024 * 1024;

  /**
   * system base dir, stores all system metadata and wal
   */
  private String baseDir = "data";

  /**
   * System directory, including version file for each storage group and metadata
   */
  private String systemDir = "data/system";

  /**
   * Schema directory, including storage set of values.
   */
  private String schemaDir = "data/system/schema";

  /**
   * Sync directory, including the lock file, uuid file, device owner map
   */
  private String syncDir = "data/system/sync";

  /**
   * Query directory, stores temporary files of query
   */
  private String queryDir = "data/query";

  /**
   * Data directory of data. It can be settled as dataDirs = {"data1", "data2", "data3"};
   */
  private String[] dataDirs = {"data/data"};

  /**
   * Strategy of multiple directories.
   */
  private String multiDirStrategyClassName = null;

  /**
   * Wal directory.
   */
  private String walFolder = "data/wal";

  /**
   * Maximum MemTable number in MemTable pool.
   */
  private int maxMemtableNumber = 20;

  /**
   * The amount of data iterate each time in server
   */
  private int batchSize = 100000;

  /**
   * How many threads can concurrently flush. When <= 0, use CPU core number.
   */
  private int concurrentFlushThread = Runtime.getRuntime().availableProcessors();

  /**
   * How many threads can concurrently query. When <= 0, use CPU core number.
   */
  private int concurrentQueryThread = Runtime.getRuntime().availableProcessors();

  private ZoneId zoneID = ZoneId.systemDefault();

  /**
   * When a TsFile's file size (in byte) exceed this, the TsFile is forced closed.
   */
  private long tsFileSizeThreshold = 512 * 1024 * 1024L;

  /**
   * When a memTable's size (in byte) exceeds this, the memtable is flushed to disk.
   */
  private long memtableSizeThreshold = 128 * 1024 * 1024L;

  /**
   * whether to cache meta data(ChunkMetaData and TsFileMetaData) or not.
   */
  private boolean metaDataCacheEnable = true;
  /**
   * Memory allocated for fileMetaData cache in read process
   */
  private long allocateMemoryForFileMetaDataCache = allocateMemoryForRead * 3 / 39;

  /**
   * Memory allocated for chunkMetaData cache in read process
   */
  private long allocateMemoryForChunkMetaDataCache = allocateMemoryForRead * 6 / 39;

  /**
   * Memory allocated for chunk cache in read process
   */
  private long allocateMemoryForChunkCache = allocateMemoryForRead * 10 / 39;

  /**
   * The statMonitor writes statistics info into IoTDB every backLoopPeriodSec secs. The default
   * value is 5s.
   */
  private int backLoopPeriodSec = 5;
  /**
   * Set true to enable statistics monitor service, false to disable statistics service.
   */
  private boolean enableStatMonitor = false;
  /**
   * Set the time interval when StatMonitor performs delete detection. The default value is 600s.
   */
  private int statMonitorDetectFreqSec = 60 * 10;
  /**
   * Set the maximum time to keep monitor statistics information in IoTDB. The default value is
   * 600s.
   */
  private int statMonitorRetainIntervalSec = 60 * 10;

  /**
   * Cache size of {@code checkAndGetDataTypeCache} in {@link MManager}.
   */
  private int mManagerCacheSize = 400000;

  /**
   * Is external sort enable.
   */
  private boolean enableExternalSort = true;

  /**
   * The threshold of items in external sort. If the number of chunks participating in sorting
   * exceeds this threshold, external sorting is enabled, otherwise memory sorting is used.
   */
  private int externalSortThreshold = 60;

  /**
   * Is this IoTDB instance a receiver of sync or not.
   */
  private boolean isSyncEnable = true;
  /**
   * If this IoTDB instance is a receiver of sync, set the server port.
   */
  private int syncServerPort = 5555;
  /**
   * Set the language version when loading file including error information, default value is "EN"
   */
  private String languageVersion = "EN";

  private String ipWhiteList = "0.0.0.0/0";
  /**
   * Examining period of cache file reader : 100 seconds.
   */
  private long cacheFileReaderClearPeriod = 100000;

  /**
   * Replace implementation class of JDBC service
   */
  private String rpcImplClassName = TSServiceImpl.class.getName();

  /**
   * Is stat performance of sub-module enable.
   */
  private boolean enablePerformanceStat = false;

  /**
   * The display of stat performance interval in ms.
   */
  private long performanceStatDisplayInterval = 60000;

  /**
   * The memory used for stat performance.
   */
  private int performanceStatMemoryInKB = 20;
  /**
   * whether use chunkBufferPool.
   */
  private boolean chunkBufferPoolEnable = false;

  /**
   * Switch of watermark function
   */
  private boolean enableWatermark = false;

  /**
   * Secret key for watermark
   */
  private String watermarkSecretKey = "QWERTYUIOP*&=";

  /**
   * Bit string of watermark
   */
  private String watermarkBitString = "11001010010101";

  /**
   * Watermark method and parameters
   */
  private String watermarkMethod = "GroupBasedLSBMethod(embed_row_cycle=5,embed_lsb_num=5)";

  /**
   * Switch of creating schema automatically
   */
  private boolean enableAutoCreateSchema = true;

  /**
   * Storage group level when creating schema automatically is enabled
   */
  private int defaultStorageGroupLevel = 2;

  /**
   * BOOLEAN encoding when creating schema automatically is enabled
   */
  private TSEncoding defaultBooleanEncoding = TSEncoding.RLE;

  /**
   * INT32 encoding when creating schema automatically is enabled
   */
  private TSEncoding defaultInt32Encoding = TSEncoding.RLE;

  /**
   * INT64 encoding when creating schema automatically is enabled
   */
  private TSEncoding defaultInt64Encoding = TSEncoding.RLE;

  /**
   * FLOAT encoding when creating schema automatically is enabled
   */
  private TSEncoding defaultFloatEncoding = TSEncoding.GORILLA;

  /**
   * DOUBLE encoding when creating schema automatically is enabled
   */
  private TSEncoding defaultDoubleEncoding = TSEncoding.GORILLA;

  /**
   * TEXT encoding when creating schema automatically is enabled
   */
  private TSEncoding defaultTextEncoding = TSEncoding.PLAIN;

  /**
   * How much memory (in byte) can be used by a single merge task.
   */
  private long mergeMemoryBudget = (long) (Runtime.getRuntime().maxMemory() * 0.2);

  /**
   * How many threads will be set up to perform upgrade tasks.
   */
  private int upgradeThreadNum = 1;

  /**
   * How many threads will be set up to perform main merge tasks.
   */
  private int mergeThreadNum = 1;

  /**
   * How many threads will be set up to perform merge chunk sub-tasks.
   */
  private int mergeChunkSubThreadNum = 4;

  /**
   * If one merge file selection runs for more than this time, it will be ended and its current
   * selection will be used as final selection. Unit: millis. When < 0, it means time is unbounded.
   */
  private long mergeFileSelectionTimeBudget = 30 * 1000;

  /**
   * When set to true, if some crashed merges are detected during system rebooting, such merges will
   * be continued, otherwise, the unfinished parts of such merges will not be continued while the
   * finished parts still remain as they are.
   */
  private boolean continueMergeAfterReboot = true;

  /**
   * A global merge will be performed each such interval, that is, each storage group will be merged
   * (if proper merge candidates can be found). Unit: second.
   */
  private long mergeIntervalSec = 2 * 3600L;

  /**
   * When set to true, all merges becomes full merge (the whole SeqFiles are re-written despite how
   * much they are overflowed). This may increase merge overhead depending on how much the SeqFiles
   * are overflowed.
   */
  private boolean forceFullMerge = false;

  /**
   * During a merge, if a chunk with less number of chunks than this parameter, the chunk will be
   * merged with its succeeding chunks even if it is not overflowed, until the merged chunks reach
   * this threshold and the new chunk will be flushed.
   */
  private int chunkMergePointThreshold = 20480;

  private MergeFileStrategy mergeFileStrategy = MergeFileStrategy.MAX_SERIES_NUM;

  /**
   * Default system file storage is in local file system (unsupported)
   */
  private FSType systemFileStorageFs = FSType.LOCAL;

  /**
   * Default TSfile storage is in local file system
   */
  private FSType tsFileStorageFs = FSType.LOCAL;

  /**
   * Default core-site.xml file path is /etc/hadoop/conf/core-site.xml
   */
  private String coreSitePath = "/etc/hadoop/conf/core-site.xml";

  /**
   * Default hdfs-site.xml file path is /etc/hadoop/conf/hdfs-site.xml
   */
  private String hdfsSitePath = "/etc/hadoop/conf/hdfs-site.xml";

  /**
   * Default HDFS ip is localhost
   */
  private String hdfsIp = "localhost";

  /**
   * Default HDFS port is 9000
   */
  private String hdfsPort = "9000";

  /**
   * Default DFS NameServices is hdfsnamespace
   */
  private String dfsNameServices = "hdfsnamespace";

  /**
   * Default DFS HA name nodes are nn1 and nn2
   */
  private String dfsHaNamenodes = "nn1,nn2";

  /**
   * Default DFS HA automatic failover is enabled
   */
  private boolean dfsHaAutomaticFailoverEnabled = true;

  /**
   * Default DFS client failover proxy provider is "org.apache.hadoop.hdfs.server.namenode.ha.ConfiguredFailoverProxyProvider"
   */
  private String dfsClientFailoverProxyProvider = "org.apache.hadoop.hdfs.server.namenode.ha.ConfiguredFailoverProxyProvider";

  /**
   * whether use kerberos to authenticate hdfs
   */
  private boolean useKerberos = false;

  /**
   * full path of kerberos keytab file
   */
  private String kerberosKeytabFilePath = "/path";

  /**
   * kerberos principal
   */
  private String kerberosPrincipal = "principal";

  /**
   * the num of memtable in each storage group
   */
  private int memtableNumInEachStorageGroup = 10;

  /**
   * the default fill interval in LinearFill and PreviousFill, 10min
   */
  private int defaultFillInterval = 600000;

  /**
   * default TTL for storage groups that are not set TTL by statements, in ms
   * Notice: if this property is changed, previous created storage group which are not set TTL will
   * also be affected.
   */
  private long defaultTTL = Long.MAX_VALUE;
  /**
   * Time range for partitioning data inside each storage group, the unit is second
   */
  private long partitionInterval = 604800;

<<<<<<< HEAD
  /**
   * default ratio of sequential data in the sequential memtable
   */
  private float defaultSequentialDataRatio = 0.8f;

=======
>>>>>>> 6fc0aa98
  //just for test
  //wait for 60 second by default.
  private int thriftServerAwaitTimeForStopService = 60;

  private boolean enableMetricsWebService = true;


  public IoTDBConfig() {
    // empty constructor
  }

  public int getMemtableNumInEachStorageGroup() {
    return memtableNumInEachStorageGroup;
  }

  public void setMemtableNumInEachStorageGroup(int memtableNumInEachStorageGroup) {
    this.memtableNumInEachStorageGroup = memtableNumInEachStorageGroup;
  }

  public int getDefaultFillInterval() {
    return defaultFillInterval;
  }

  public void setDefaultFillInterval(int defaultFillInterval) {
    this.defaultFillInterval = defaultFillInterval;
  }

  public long getPartitionInterval() {
    return partitionInterval;
  }

  public void setPartitionInterval(long partitionInterval) {
    this.partitionInterval = partitionInterval;
  }

  public ZoneId getZoneID() {
    return zoneID;
  }

  void setZoneID(ZoneId zoneID) {
    this.zoneID = zoneID;
  }

  void updatePath() {
    formulateFolders();
    confirmMultiDirStrategy();
  }

  /**
   * if the folders are relative paths, add IOTDB_HOME as the path prefix
   */
  private void formulateFolders() {
    baseDir = addHomeDir(baseDir);
    systemDir = addHomeDir(systemDir);
    schemaDir = addHomeDir(schemaDir);
    syncDir = addHomeDir(syncDir);
    walFolder = addHomeDir(walFolder);

    if (TSFileDescriptor.getInstance().getConfig().getTSFileStorageFs().equals(FSType.HDFS)) {
      String hdfsDir = getHdfsDir();
      queryDir = hdfsDir + File.separatorChar + queryDir;
      for (int i = 0; i < dataDirs.length; i++) {
        dataDirs[i] = hdfsDir + File.separatorChar + dataDirs[i];
      }
    } else {
      queryDir = addHomeDir(queryDir);
      for (int i = 0; i < dataDirs.length; i++) {
        dataDirs[i] = addHomeDir(dataDirs[i]);
      }
    }
  }

  void reloadDataDirs(String[] dataDirs) throws LoadConfigurationException {
    if (TSFileDescriptor.getInstance().getConfig().getTSFileStorageFs().equals(FSType.HDFS)) {
      String hdfsDir = getHdfsDir();
      for (int i = 0; i < dataDirs.length; i++) {
        dataDirs[i] = hdfsDir + File.separatorChar + dataDirs[i];
      }
    } else {
      for (int i = 0; i < dataDirs.length; i++) {
        dataDirs[i] = addHomeDir(dataDirs[i]);
      }
    }
    this.dataDirs = dataDirs;
    DirectoryManager.getInstance().updateFileFolders();
  }

  private String addHomeDir(String dir) {
    String homeDir = System.getProperty(IoTDBConstant.IOTDB_HOME, null);
    if (!new File(dir).isAbsolute() && homeDir != null && homeDir.length() > 0) {
      if (!homeDir.endsWith(File.separator)) {
        dir = homeDir + File.separatorChar + dir;
      } else {
        dir = homeDir + dir;
      }
    }
    return dir;
  }

  private void confirmMultiDirStrategy() {
    if (getMultiDirStrategyClassName() == null) {
      multiDirStrategyClassName = DEFAULT_MULTI_DIR_STRATEGY;
    }
    if (!getMultiDirStrategyClassName().contains(".")) {
      multiDirStrategyClassName = MULTI_DIR_STRATEGY_PREFIX + multiDirStrategyClassName;
    }

    try {
      Class.forName(multiDirStrategyClassName);
    } catch (ClassNotFoundException e) {
      logger.warn("Cannot find given directory strategy {}, using the default value",
          getMultiDirStrategyClassName(), e);
      setMultiDirStrategyClassName(MULTI_DIR_STRATEGY_PREFIX + DEFAULT_MULTI_DIR_STRATEGY);
    }
  }

  private String getHdfsDir() {
    String[] hdfsIps = TSFileDescriptor.getInstance().getConfig().getHdfsIp();
    String hdfsDir = "hdfs://";
    if (hdfsIps.length > 1) {
      hdfsDir += TSFileDescriptor.getInstance().getConfig().getDfsNameServices();
    } else {
      hdfsDir += hdfsIps[0] + ":" + TSFileDescriptor.getInstance().getConfig().getHdfsPort();
    }
    return hdfsDir;
  }

  public String[] getDataDirs() {
    return dataDirs;
  }

  void setDataDirs(String[] dataDirs) {
    this.dataDirs = dataDirs;
  }

  public int getMetricsPort() {
    return metricsPort;
  }

  public void setMetricsPort(int metricsPort) {
    this.metricsPort = metricsPort;
  }

  public String getRpcAddress() {
    return rpcAddress;
  }

  void setRpcAddress(String rpcAddress) {
    this.rpcAddress = rpcAddress;
  }

  public int getRpcPort() {
    return rpcPort;
  }

  void setRpcPort(int rpcPort) {
    this.rpcPort = rpcPort;
  }

  public String getTimestampPrecision() {
    return timestampPrecision;
  }

  public void setTimestampPrecision(String timestampPrecision) {
    this.timestampPrecision = timestampPrecision;
  }

  public boolean isEnableWal() {
    return enableWal;
  }

  public void setEnableWal(boolean enableWal) {
    this.enableWal = enableWal;
  }

  public int getFlushWalThreshold() {
    return flushWalThreshold;
  }

  public void setFlushWalThreshold(int flushWalThreshold) {
    this.flushWalThreshold = flushWalThreshold;
  }

  public long getForceWalPeriodInMs() {
    return forceWalPeriodInMs;
  }

  public void setForceWalPeriodInMs(long forceWalPeriodInMs) {
    this.forceWalPeriodInMs = forceWalPeriodInMs;
  }

  public String getSystemDir() {
    return systemDir;
  }

  void setSystemDir(String systemDir) {
    this.systemDir = systemDir;
  }

  public String getSchemaDir() {
    return schemaDir;
  }

  void setSchemaDir(String schemaDir) {
    this.schemaDir = schemaDir;
  }

  public String getSyncDir() {
    return syncDir;
  }

  public void setSyncDir(String syncDir) {
    this.syncDir = syncDir;
  }

  public String getQueryDir() {
    return queryDir;
  }

  public void setQueryDir(String queryDir) {
    this.queryDir = queryDir;
  }

  public String getWalFolder() {
    return walFolder;
  }

  void setWalFolder(String walFolder) {
    this.walFolder = walFolder;
  }

  public String getMultiDirStrategyClassName() {
    return multiDirStrategyClassName;
  }

  void setMultiDirStrategyClassName(String multiDirStrategyClassName) {
    this.multiDirStrategyClassName = multiDirStrategyClassName;
  }

  public int getBatchSize() {
    return batchSize;
  }

  void setBatchSize(int batchSize) {
    this.batchSize = batchSize;
  }

  public int getMaxMemtableNumber() {
    return maxMemtableNumber;
  }

  public void setMaxMemtableNumber(int maxMemtableNumber) {
    this.maxMemtableNumber = maxMemtableNumber;
  }

  public int getConcurrentFlushThread() {
    return concurrentFlushThread;
  }

  void setConcurrentFlushThread(int concurrentFlushThread) {
    this.concurrentFlushThread = concurrentFlushThread;
  }

  public int getConcurrentQueryThread() {
    return concurrentQueryThread;
  }

  void setConcurrentQueryThread(int concurrentQueryThread) {
    this.concurrentQueryThread = concurrentQueryThread;
  }

  public long getTsFileSizeThreshold() {
    return tsFileSizeThreshold;
  }

  public void setTsFileSizeThreshold(long tsFileSizeThreshold) {
    this.tsFileSizeThreshold = tsFileSizeThreshold;
  }

  public int getBackLoopPeriodSec() {
    return backLoopPeriodSec;
  }

  void setBackLoopPeriodSec(int backLoopPeriodSec) {
    this.backLoopPeriodSec = backLoopPeriodSec;
  }

  public boolean isEnableStatMonitor() {
    return enableStatMonitor;
  }

  public void setEnableStatMonitor(boolean enableStatMonitor) {
    this.enableStatMonitor = enableStatMonitor;
  }

  public int getRpcMaxConcurrentClientNum() {
    return rpcMaxConcurrentClientNum;
  }

  public void setRpcMaxConcurrentClientNum(int rpcMaxConcurrentClientNum) {
    this.rpcMaxConcurrentClientNum = rpcMaxConcurrentClientNum;
  }

  public int getStatMonitorDetectFreqSec() {
    return statMonitorDetectFreqSec;
  }

  void setStatMonitorDetectFreqSec(int statMonitorDetectFreqSec) {
    this.statMonitorDetectFreqSec = statMonitorDetectFreqSec;
  }

  public int getStatMonitorRetainIntervalSec() {
    return statMonitorRetainIntervalSec;
  }

  void setStatMonitorRetainIntervalSec(int statMonitorRetainIntervalSec) {
    this.statMonitorRetainIntervalSec = statMonitorRetainIntervalSec;
  }

  public int getmManagerCacheSize() {
    return mManagerCacheSize;
  }

  void setmManagerCacheSize(int mManagerCacheSize) {
    this.mManagerCacheSize = mManagerCacheSize;
  }

  public boolean isSyncEnable() {
    return isSyncEnable;
  }

  void setSyncEnable(boolean syncEnable) {
    isSyncEnable = syncEnable;
  }

  public int getSyncServerPort() {
    return syncServerPort;
  }

  void setSyncServerPort(int syncServerPort) {
    this.syncServerPort = syncServerPort;
  }

  public String getLanguageVersion() {
    return languageVersion;
  }

  void setLanguageVersion(String languageVersion) {
    this.languageVersion = languageVersion;
  }

  public String getBaseDir() {
    return baseDir;
  }

  public void setBaseDir(String baseDir) {
    this.baseDir = baseDir;
  }

  public String getIpWhiteList() {
    return ipWhiteList;
  }

  public void setIpWhiteList(String ipWhiteList) {
    this.ipWhiteList = ipWhiteList;
  }

  public long getCacheFileReaderClearPeriod() {
    return cacheFileReaderClearPeriod;
  }

  public void setCacheFileReaderClearPeriod(long cacheFileReaderClearPeriod) {
    this.cacheFileReaderClearPeriod = cacheFileReaderClearPeriod;
  }

  public boolean isReadOnly() {
    return readOnly;
  }

  public void setReadOnly(boolean readOnly) {
    this.readOnly = readOnly;
  }

  public String getRpcImplClassName() {
    return rpcImplClassName;
  }

  public void setRpcImplClassName(String rpcImplClassName) {
    this.rpcImplClassName = rpcImplClassName;
  }

  public int getWalBufferSize() {
    return walBufferSize;
  }

  void setWalBufferSize(int walBufferSize) {
    this.walBufferSize = walBufferSize;
  }

  public boolean isChunkBufferPoolEnable() {
    return chunkBufferPoolEnable;
  }

  void setChunkBufferPoolEnable(boolean chunkBufferPoolEnable) {
    this.chunkBufferPoolEnable = chunkBufferPoolEnable;
  }

  public long getMergeMemoryBudget() {
    return mergeMemoryBudget;
  }

  public void setMergeMemoryBudget(long mergeMemoryBudget) {
    this.mergeMemoryBudget = mergeMemoryBudget;
  }

  public int getMergeThreadNum() {
    return mergeThreadNum;
  }

  public void setMergeThreadNum(int mergeThreadNum) {
    this.mergeThreadNum = mergeThreadNum;
  }

  public boolean isContinueMergeAfterReboot() {
    return continueMergeAfterReboot;
  }

  public void setContinueMergeAfterReboot(boolean continueMergeAfterReboot) {
    this.continueMergeAfterReboot = continueMergeAfterReboot;
  }

  public long getMergeIntervalSec() {
    return mergeIntervalSec;
  }

  public void setMergeIntervalSec(long mergeIntervalSec) {
    this.mergeIntervalSec = mergeIntervalSec;
  }

  public boolean isEnableParameterAdapter() {
    return enableParameterAdapter;
  }

  public void setEnableParameterAdapter(boolean enableParameterAdapter) {
    this.enableParameterAdapter = enableParameterAdapter;
  }

  public long getAllocateMemoryForWrite() {
    return allocateMemoryForWrite;
  }

  public void setAllocateMemoryForWrite(long allocateMemoryForWrite) {
    this.allocateMemoryForWrite = allocateMemoryForWrite;
  }

  public long getAllocateMemoryForRead() {
    return allocateMemoryForRead;
  }

  public void setAllocateMemoryForRead(long allocateMemoryForRead) {
    this.allocateMemoryForRead = allocateMemoryForRead;
  }

  public boolean isEnableExternalSort() {
    return enableExternalSort;
  }

  public void setEnableExternalSort(boolean enableExternalSort) {
    this.enableExternalSort = enableExternalSort;
  }

  public int getExternalSortThreshold() {
    return externalSortThreshold;
  }

  public void setExternalSortThreshold(int externalSortThreshold) {
    this.externalSortThreshold = externalSortThreshold;
  }

  public boolean isEnablePerformanceStat() {
    return enablePerformanceStat;
  }

  public void setEnablePerformanceStat(boolean enablePerformanceStat) {
    this.enablePerformanceStat = enablePerformanceStat;
  }

  public long getPerformanceStatDisplayInterval() {
    return performanceStatDisplayInterval;
  }

  public void setPerformanceStatDisplayInterval(long performanceStatDisplayInterval) {
    this.performanceStatDisplayInterval = performanceStatDisplayInterval;
  }

  public int getPerformanceStatMemoryInKB() {
    return performanceStatMemoryInKB;
  }

  public void setPerformanceStatMemoryInKB(int performanceStatMemoryInKB) {
    this.performanceStatMemoryInKB = performanceStatMemoryInKB;
  }

  public boolean isForceFullMerge() {
    return forceFullMerge;
  }

  public void setForceFullMerge(boolean forceFullMerge) {
    this.forceFullMerge = forceFullMerge;
  }

  public int getChunkMergePointThreshold() {
    return chunkMergePointThreshold;
  }

  public void setChunkMergePointThreshold(int chunkMergePointThreshold) {
    this.chunkMergePointThreshold = chunkMergePointThreshold;
  }

  public long getMemtableSizeThreshold() {
    return memtableSizeThreshold;
  }

  public void setMemtableSizeThreshold(long memtableSizeThreshold) {
    this.memtableSizeThreshold = memtableSizeThreshold;
  }

  public MergeFileStrategy getMergeFileStrategy() {
    return mergeFileStrategy;
  }

  public void setMergeFileStrategy(
      MergeFileStrategy mergeFileStrategy) {
    this.mergeFileStrategy = mergeFileStrategy;
  }

  public int getMergeChunkSubThreadNum() {
    return mergeChunkSubThreadNum;
  }

  public void setMergeChunkSubThreadNum(int mergeChunkSubThreadNum) {
    this.mergeChunkSubThreadNum = mergeChunkSubThreadNum;
  }

  public long getMergeFileSelectionTimeBudget() {
    return mergeFileSelectionTimeBudget;
  }

  public void setMergeFileSelectionTimeBudget(long mergeFileSelectionTimeBudget) {
    this.mergeFileSelectionTimeBudget = mergeFileSelectionTimeBudget;
  }

  public boolean isRpcThriftCompressionEnable() {
    return rpcThriftCompressionEnable;
  }

  public void setRpcThriftCompressionEnable(boolean rpcThriftCompressionEnable) {
    this.rpcThriftCompressionEnable = rpcThriftCompressionEnable;
  }

  public boolean isMetaDataCacheEnable() {
    return metaDataCacheEnable;
  }

  public void setMetaDataCacheEnable(boolean metaDataCacheEnable) {
    this.metaDataCacheEnable = metaDataCacheEnable;
  }

  public long getAllocateMemoryForFileMetaDataCache() {
    return allocateMemoryForFileMetaDataCache;
  }

  public void setAllocateMemoryForFileMetaDataCache(long allocateMemoryForFileMetaDataCache) {
    this.allocateMemoryForFileMetaDataCache = allocateMemoryForFileMetaDataCache;
  }

  public long getAllocateMemoryForChunkMetaDataCache() {
    return allocateMemoryForChunkMetaDataCache;
  }

  public void setAllocateMemoryForChunkMetaDataCache(long allocateMemoryForChunkMetaDataCache) {
    this.allocateMemoryForChunkMetaDataCache = allocateMemoryForChunkMetaDataCache;
  }

  public long getAllocateMemoryForChunkCache() {
    return allocateMemoryForChunkCache;
  }

  public void setAllocateMemoryForChunkCache(long allocateMemoryForChunkCache) {
    this.allocateMemoryForChunkCache = allocateMemoryForChunkCache;
  }

  public boolean isEnableWatermark() {
    return enableWatermark;
  }

  public void setEnableWatermark(boolean enableWatermark) {
    this.enableWatermark = enableWatermark;
  }

  public String getWatermarkSecretKey() {
    return watermarkSecretKey;
  }

  public void setWatermarkSecretKey(String watermarkSecretKey) {
    this.watermarkSecretKey = watermarkSecretKey;
  }

  public String getWatermarkBitString() {
    return watermarkBitString;
  }

  public void setWatermarkBitString(String watermarkBitString) {
    this.watermarkBitString = watermarkBitString;
  }

  public String getWatermarkMethod() {
    return this.watermarkMethod;
  }

  public void setWatermarkMethod(String watermarkMethod) {
    this.watermarkMethod = watermarkMethod;
  }

  public String getWatermarkMethodName() {
    return watermarkMethod.split("\\(")[0];
  }

  public int getWatermarkParamMarkRate() {
    return Integer.parseInt(getWatermarkParamValue("embed_row_cycle", "5"));
  }

  public int getWatermarkParamMaxRightBit() {
    return Integer.parseInt(getWatermarkParamValue("embed_lsb_num", "5"));
  }

  public String getWatermarkParamValue(String key, String defaultValue) {
    String res = getWatermarkParamValue(key);
    if (res != null) {
      return res;
    }
    return defaultValue;
  }

  public String getWatermarkParamValue(String key) {
    String pattern = key + "=(\\w*)";
    Pattern r = Pattern.compile(pattern);
    Matcher m = r.matcher(watermarkMethod);
    if (m.find() && m.groupCount() > 0) {
      return m.group(1);
    }
    return null;
  }

  public boolean isAutoCreateSchemaEnabled() {
    return enableAutoCreateSchema;
  }

  public void setAutoCreateSchemaEnabled(boolean enableAutoCreateSchema) {
    this.enableAutoCreateSchema = enableAutoCreateSchema;
  }

  public int getDefaultStorageGroupLevel() {
    return defaultStorageGroupLevel;
  }

  public void setDefaultStorageGroupLevel(int defaultStorageGroupLevel) {
    this.defaultStorageGroupLevel = defaultStorageGroupLevel;
  }

  public TSEncoding getDefaultBooleanEncoding() {
    return defaultBooleanEncoding;
  }

  public void setDefaultBooleanEncoding(TSEncoding defaultBooleanEncoding) {
    this.defaultBooleanEncoding = defaultBooleanEncoding;
  }

  public void setDefaultBooleanEncoding(String defaultBooleanEncoding) {
    this.defaultBooleanEncoding = TSEncoding.valueOf(defaultBooleanEncoding);
  }

  public TSEncoding getDefaultInt32Encoding() {
    return defaultInt32Encoding;
  }

  public void setDefaultInt32Encoding(TSEncoding defaultInt32Encoding) {
    this.defaultInt32Encoding = defaultInt32Encoding;
  }

  public void setDefaultInt32Encoding(String defaultInt32Encoding) {
    this.defaultInt32Encoding = TSEncoding.valueOf(defaultInt32Encoding);
  }

  public TSEncoding getDefaultInt64Encoding() {
    return defaultInt64Encoding;
  }

  public void setDefaultInt64Encoding(TSEncoding defaultInt64Encoding) {
    this.defaultInt64Encoding = defaultInt64Encoding;
  }

  public void setDefaultInt64Encoding(String defaultInt64Encoding) {
    this.defaultInt64Encoding = TSEncoding.valueOf(defaultInt64Encoding);
  }

  public TSEncoding getDefaultFloatEncoding() {
    return defaultFloatEncoding;
  }

  public void setDefaultFloatEncoding(TSEncoding defaultFloatEncoding) {
    this.defaultFloatEncoding = defaultFloatEncoding;
  }

  public void setDefaultFloatEncoding(String defaultFloatEncoding) {
    this.defaultFloatEncoding = TSEncoding.valueOf(defaultFloatEncoding);
  }

  public TSEncoding getDefaultDoubleEncoding() {
    return defaultDoubleEncoding;
  }

  public void setDefaultDoubleEncoding(TSEncoding defaultDoubleEncoding) {
    this.defaultDoubleEncoding = defaultDoubleEncoding;
  }

  public void setDefaultDoubleEncoding(String defaultDoubleEncoding) {
    this.defaultDoubleEncoding = TSEncoding.valueOf(defaultDoubleEncoding);
  }

  public TSEncoding getDefaultTextEncoding() {
    return defaultTextEncoding;
  }

  public void setDefaultTextEncoding(TSEncoding defaultTextEncoding) {
    this.defaultTextEncoding = defaultTextEncoding;
  }

  public void setDefaultTextEncoding(String defaultTextEncoding) {
    this.defaultTextEncoding = TSEncoding.valueOf(defaultTextEncoding);
  }

  public FSType getSystemFileStorageFs() {
    return systemFileStorageFs;
  }

  public void setSystemFileStorageFs(String systemFileStorageFs) {
    this.systemFileStorageFs = FSType.valueOf(systemFileStorageFs);
  }

  public FSType getTsFileStorageFs() {
    return tsFileStorageFs;
  }

  public void setTsFileStorageFs(String tsFileStorageFs) {
    this.tsFileStorageFs = FSType.valueOf(tsFileStorageFs);
  }

  public String getCoreSitePath() {
    return coreSitePath;
  }

  public void setCoreSitePath(String coreSitePath) {
    this.coreSitePath = coreSitePath;
  }

  public String getHdfsSitePath() {
    return hdfsSitePath;
  }

  public void setHdfsSitePath(String hdfsSitePath) {
    this.hdfsSitePath = hdfsSitePath;
  }

  public String[] getHdfsIp() {
    return hdfsIp.split(",");
  }

  String getRawHDFSIp() {
    return hdfsIp;
  }

  public void setHdfsIp(String[] hdfsIp) {
    this.hdfsIp = String.join(",", hdfsIp);
  }

  public String getHdfsPort() {
    return hdfsPort;
  }

  public void setHdfsPort(String hdfsPort) {
    this.hdfsPort = hdfsPort;
  }

  public int getUpgradeThreadNum() {
    return upgradeThreadNum;
  }

  public void setUpgradeThreadNum(int upgradeThreadNum) {
    this.upgradeThreadNum = upgradeThreadNum;
  }

  public String getDfsNameServices() {
    return dfsNameServices;
  }

  public void setDfsNameServices(String dfsNameServices) {
    this.dfsNameServices = dfsNameServices;
  }

  public String[] getDfsHaNamenodes() {
    return dfsHaNamenodes.split(",");
  }

  String getRawDfsHaNamenodes() {
    return dfsHaNamenodes;
  }

  public void setDfsHaNamenodes(String[] dfsHaNamenodes) {
    this.dfsHaNamenodes = String.join(",", dfsHaNamenodes);
  }

  public boolean isDfsHaAutomaticFailoverEnabled() {
    return dfsHaAutomaticFailoverEnabled;
  }

  public void setDfsHaAutomaticFailoverEnabled(boolean dfsHaAutomaticFailoverEnabled) {
    this.dfsHaAutomaticFailoverEnabled = dfsHaAutomaticFailoverEnabled;
  }

  public String getDfsClientFailoverProxyProvider() {
    return dfsClientFailoverProxyProvider;
  }

  public void setDfsClientFailoverProxyProvider(String dfsClientFailoverProxyProvider) {
    this.dfsClientFailoverProxyProvider = dfsClientFailoverProxyProvider;
  }

  public boolean isUseKerberos() {
    return useKerberos;
  }

  public void setUseKerberos(boolean useKerberos) {
    this.useKerberos = useKerberos;
  }

  public String getKerberosKeytabFilePath() {
    return kerberosKeytabFilePath;
  }

  public void setKerberosKeytabFilePath(String kerberosKeytabFilePath) {
    this.kerberosKeytabFilePath = kerberosKeytabFilePath;
  }

  public String getKerberosPrincipal() {
    return kerberosPrincipal;
  }

  public void setKerberosPrincipal(String kerberosPrincipal) {
    this.kerberosPrincipal = kerberosPrincipal;
  }

  public long getDefaultTTL() {
    return defaultTTL;
  }

  public void setDefaultTTL(long defaultTTL) {
    this.defaultTTL = defaultTTL;
  }

  public float getDefaultSequentialDataRatio() {
    return defaultSequentialDataRatio;
  }

  public void setDefaultSequentialDataRatio(float defaultSequentialDataRatio) {
    this.defaultSequentialDataRatio = defaultSequentialDataRatio;
  }

  public int getThriftServerAwaitTimeForStopService() {
    return thriftServerAwaitTimeForStopService;
  }

  public void setThriftServerAwaitTimeForStopService(int thriftServerAwaitTimeForStopService) {
    this.thriftServerAwaitTimeForStopService = thriftServerAwaitTimeForStopService;
  }

  public boolean isEnableMetricsWebService() {
    return enableMetricsWebService;
  }

  public void setEnableMetricsWebService(boolean enableMetricsWebService) {
    this.enableMetricsWebService = enableMetricsWebService;
  }
}<|MERGE_RESOLUTION|>--- conflicted
+++ resolved
@@ -479,14 +479,11 @@
    */
   private long partitionInterval = 604800;
 
-<<<<<<< HEAD
   /**
    * default ratio of sequential data in the sequential memtable
    */
   private float defaultSequentialDataRatio = 0.8f;
 
-=======
->>>>>>> 6fc0aa98
   //just for test
   //wait for 60 second by default.
   private int thriftServerAwaitTimeForStopService = 60;
