--- conflicted
+++ resolved
@@ -128,7 +128,7 @@
       case SET_STORAGE_GROUP:
         return setStorageGroup((SetStorageGroupPlan) plan);
       case DELETE_STORAGE_GROUP:
-        return deleteStorageGroup((DeleteStorageGroupPlan) plan);  
+        return deleteStorageGroup((DeleteStorageGroupPlan) plan);
       case PROPERTY:
         PropertyPlan property = (PropertyPlan) plan;
         return operateProperty(property);
@@ -198,11 +198,7 @@
     String devicePath = path.getDevicePath();
     String measurementPath = path.getMeasurementPath();
     try {
-<<<<<<< HEAD
-      String fullPath = devicePath + "." + measurementPath;
-=======
-      String fullPath = deviceId + IoTDBConstant.PATH_SEPARATOR + measurementId;
->>>>>>> 3cf67d14
+      String fullPath = devicePath + IoTDBConstant.PATH_SEPARATOR + measurementPath;
       if (!mManager.pathExist(fullPath)) {
         throw new ProcessorException(String.format("Time series %s does not exist.", fullPath));
       }
@@ -246,18 +242,12 @@
 
       for (int i = 0; i < measurementList.length; i++) {
         if (!node.hasChild(measurementList[i])) {
-<<<<<<< HEAD
-          throw new ProcessorException(
-              String.format("Current devicePath[%s] does not contain measurement:%s",
-                  devicePath, measurementList[i]));
-=======
           if (!conf.isAutoCreateSchemaEnabled()) {
             throw new ProcessorException(
                 String.format("Current deviceId[%s] does not contain measurement:%s",
-                    deviceId, measurementList[i]));
+                    devicePath, measurementList[i]));
           }
-          addPathToMTree(deviceId, measurementList[i], values[i]);
->>>>>>> 3cf67d14
+          addPathToMTree(devicePath, measurementList[i], values[i]);
         }
         MNode measurementNode = node.getChild(measurementList[i]);
         if (!measurementNode.isLeaf()) {
@@ -280,21 +270,9 @@
   @Override
   public Integer[] insertBatch(BatchInsertPlan batchInsertPlan) throws ProcessorException {
     try {
-<<<<<<< HEAD
       String[] measurementList = batchInsertPlan.getMeasurementPaths();
       String devicePath = batchInsertPlan.getDevicePath();
       MNode node = mManager.getNodeByDeviceIdFromCache(devicePath);
-
-      for (String s : measurementList) {
-        if (!node.hasChild(s)) {
-          throw new ProcessorException(
-              String.format("Current devicePath[%s] does not contain measurement:%s",
-                  devicePath, s));
-=======
-      String[] measurementList = batchInsertPlan.getMeasurements();
-      String deviceId = batchInsertPlan.getDeviceId();
-
-      MNode node = mManager.getNodeByDeviceIdFromCache(deviceId);
       Object[] values;
       IoTDBConfig conf = IoTDBDescriptor.getInstance().getConfig();
 
@@ -303,20 +281,15 @@
           if (!conf.isAutoCreateSchemaEnabled()) {
             throw new ProcessorException(
                 String.format("Current deviceId[%s] does not contain measurement:%s",
-                    deviceId, measurementList[i]));
+                    devicePath, measurementList[i]));
           }
           values = collectFirstElements(batchInsertPlan.getColumns());
-          addPathToMTree(deviceId, measurementList[i], values[i]);
->>>>>>> 3cf67d14
+          addPathToMTree(devicePath, measurementList[i], values[i]);
         }
         MNode measurementNode = node.getChild(measurementList[i]);
         if (!measurementNode.isLeaf()) {
           throw new ProcessorException(
-<<<<<<< HEAD
-              String.format("Current Path is not leaf node. %s.%s", devicePath, s));
-=======
-              String.format("Current Path is not leaf node. %s.%s", deviceId, measurementList[i]));
->>>>>>> 3cf67d14
+              String.format("Current Path is not leaf node. %s.%s", devicePath, measurementList[i]));
         }
       }
       return storageEngine.insertBatch(batchInsertPlan);
@@ -434,7 +407,7 @@
     }
     return true;
   }
-  
+
   private boolean createTimeSeries(CreateTimeSeriesPlan createTimeSeriesPlan) throws ProcessorException {
     Path path = createTimeSeriesPlan.getPath();
     TSDataType dataType = createTimeSeriesPlan.getDataType();
@@ -451,7 +424,7 @@
     }
     return true;
   }
-  
+
   private boolean deleteTimeSeries(DeleteTimeSeriesPlan deleteTimeSeriesPlan) throws ProcessorException {
     List<Path> deletePathList = deleteTimeSeriesPlan.getPaths();
     try {
@@ -465,7 +438,7 @@
     }
     return true;
   }
-  
+
   private boolean setStorageGroup(SetStorageGroupPlan setStorageGroupPlan) throws ProcessorException {
     Path path = setStorageGroupPlan.getPath();
     try {
@@ -475,7 +448,7 @@
     }
     return true;
   }
-  
+
   private boolean deleteStorageGroup(DeleteStorageGroupPlan deleteStorageGroupPlan) throws ProcessorException {
     List<Path> deletePathList = deleteStorageGroupPlan.getPaths();
     try {
