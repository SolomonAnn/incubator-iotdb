--- conflicted
+++ resolved
@@ -69,12 +69,9 @@
   }
 
   public static long getRecordSize(BatchInsertPlan batchInsertPlan, int start, int end) {
-<<<<<<< HEAD
-=======
     if (start >= end) {
       return 0L;
     }
->>>>>>> d6ae1c3b
     long memSize = 0;
     for (int i = 0; i < batchInsertPlan.getMeasurements().length; i++) {
       switch (batchInsertPlan.getDataTypes()[i]) {
