/*
 * Licensed to the Apache Software Foundation (ASF) under one
 * or more contributor license agreements.  See the NOTICE file
 * distributed with this work for additional information
 * regarding copyright ownership.  The ASF licenses this file
 * to you under the Apache License, Version 2.0 (the
 * "License"); you may not use this file except in compliance
 * with the License.  You may obtain a copy of the License at
 *
 *      http://www.apache.org/licenses/LICENSE-2.0
 *
 * Unless required by applicable law or agreed to in writing,
 * software distributed under the License is distributed on an
 * "AS IS" BASIS, WITHOUT WARRANTIES OR CONDITIONS OF ANY
 * KIND, either express or implied.  See the License for the
 * specific language governing permissions and limitations
 * under the License.
 */
package org.apache.iotdb.db.engine.storagegroup;

import java.io.*;
import java.util.HashMap;
import java.util.List;
import java.util.Map;
import java.util.Map.Entry;
import java.util.Objects;
import java.util.concurrent.ConcurrentHashMap;
import java.util.concurrent.locks.ReentrantReadWriteLock;
import org.apache.iotdb.db.engine.modification.ModificationFile;
import org.apache.iotdb.db.engine.querycontext.ReadOnlyMemChunk;
import org.apache.iotdb.tsfile.file.metadata.ChunkMetaData;
import org.apache.iotdb.tsfile.fileSystem.fsFactory.FSFactory;
import org.apache.iotdb.tsfile.fileSystem.FSFactoryProducer;
import org.apache.iotdb.tsfile.utils.ReadWriteIOUtils;

public class TsFileResource {

  // tsfile
  private File file;

  public static final String RESOURCE_SUFFIX = ".resource";
  static final String TEMP_SUFFIX = ".temp";

  /**
   * device -> start time
   */
  private Map<Long, Long> startTimeMap;

  /**
   * device -> end time. It is null if it's an unsealed sequence tsfile
   */
  private Map<Long, Long> endTimeMap;

  private TsFileProcessor processor;

  private ModificationFile modFile;

  private volatile boolean closed = false;
  private volatile boolean deleted = false;
  private volatile boolean isMerging = false;

  /**
   * Chunk metadata list of unsealed tsfile. Only be set in a temporal TsFileResource in a query
   * process.
   */
  private List<ChunkMetaData> chunkMetaDataList;

  /**
   * Mem chunk data. Only be set in a temporal TsFileResource in a query process.
   */
  private ReadOnlyMemChunk readOnlyMemChunk;

  private ReentrantReadWriteLock mergeQueryLock = new ReentrantReadWriteLock();

  private FSFactory fsFactory = FSFactoryProducer.getFSFactory();

  public TsFileResource(File file) {
    this.file = file;
    this.startTimeMap = new ConcurrentHashMap<>();
    this.endTimeMap = new HashMap<>();
    this.closed = true;
  }

  public TsFileResource(File file, TsFileProcessor processor) {
    this.file = file;
    this.startTimeMap = new ConcurrentHashMap<>();
    this.endTimeMap = new ConcurrentHashMap<>();
    this.processor = processor;
  }

  public TsFileResource(File file,
      Map<Long, Long> startTimeMap,
      Map<Long, Long> endTimeMap) {
    this.file = file;
    this.startTimeMap = startTimeMap;
    this.endTimeMap = endTimeMap;
    this.closed = true;
  }

  public TsFileResource(File file,
      Map<Long, Long> startTimeMap,
      Map<Long, Long> endTimeMap,
      ReadOnlyMemChunk readOnlyMemChunk,
      List<ChunkMetaData> chunkMetaDataList) {
    this.file = file;
    this.startTimeMap = startTimeMap;
    this.endTimeMap = endTimeMap;
    this.chunkMetaDataList = chunkMetaDataList;
    this.readOnlyMemChunk = readOnlyMemChunk;
  }

  public void serialize() throws IOException {
    try (OutputStream outputStream = fsFactory.getBufferedOutputStream(
        file + RESOURCE_SUFFIX + TEMP_SUFFIX)) {
      ReadWriteIOUtils.write(this.startTimeMap.size(), outputStream);
      for (Entry<Long, Long> entry : this.startTimeMap.entrySet()) {
        ReadWriteIOUtils.write(entry.getKey(), outputStream);
        ReadWriteIOUtils.write(entry.getValue(), outputStream);
      }
      ReadWriteIOUtils.write(this.endTimeMap.size(), outputStream);
      for (Entry<Long, Long> entry : this.endTimeMap.entrySet()) {
        ReadWriteIOUtils.write(entry.getKey(), outputStream);
        ReadWriteIOUtils.write(entry.getValue(), outputStream);
      }
    }
    File src = fsFactory.getFile(file + RESOURCE_SUFFIX + TEMP_SUFFIX);
    File dest = fsFactory.getFile(file + RESOURCE_SUFFIX);
    dest.delete();
    fsFactory.moveFile(src, dest);
  }

  public void deSerialize() throws IOException {
    try (InputStream inputStream = fsFactory.getBufferedInputStream(
        file + RESOURCE_SUFFIX)) {
      int size = ReadWriteIOUtils.readInt(inputStream);
      Map<Long, Long> startTimes = new HashMap<>();
      for (int i = 0; i < size; i++) {
        Long deviceId = ReadWriteIOUtils.readLong(inputStream);
        long time = ReadWriteIOUtils.readLong(inputStream);
        startTimes.put(deviceId, time);
      }
      size = ReadWriteIOUtils.readInt(inputStream);
      Map<Long, Long> endTimes = new HashMap<>();
      for (int i = 0; i < size; i++) {
        Long path = ReadWriteIOUtils.readLong(inputStream);
        long time = ReadWriteIOUtils.readLong(inputStream);
        endTimes.put(path, time);
      }
      this.startTimeMap = startTimes;
      this.endTimeMap = endTimes;
    }
  }

  public void updateStartTime(Long deviceId, long time) {
    long startTime = startTimeMap.getOrDefault(deviceId, Long.MAX_VALUE);
    if (time < startTime) {
      startTimeMap.put(deviceId, time);
    }
  }

  public void updateEndTime(Long deviceId, long time) {
    long endTime = endTimeMap.getOrDefault(deviceId, Long.MIN_VALUE);
    if (time > endTime) {
      endTimeMap.put(deviceId, time);
    }
  }

  public boolean fileExists() {
    return fsFactory.getFile(file + RESOURCE_SUFFIX).exists();
  }

  public void forceUpdateEndTime(Long device, long time) {
      endTimeMap.put(device, time);
  }

  public List<ChunkMetaData> getChunkMetaDataList() {
    return chunkMetaDataList;
  }

  public ReadOnlyMemChunk getReadOnlyMemChunk() {
    return readOnlyMemChunk;
  }

  public synchronized ModificationFile getModFile() {
    if (modFile == null) {
      modFile = new ModificationFile(file.getAbsolutePath() + ModificationFile.FILE_SUFFIX);
    }
    return modFile;
  }

<<<<<<< HEAD
  public boolean containsDevice(String devicePath) {
    return startTimeMap.containsKey(devicePath);
=======
  public void setFile(File file) {
    this.file = file;
  }

  public boolean containsDevice(String deviceId) {
    return startTimeMap.containsKey(deviceId);
>>>>>>> 3cf67d14
  }

  public File getFile() {
    return file;
  }

  public long getFileSize() {
    return file.length();
  }

  public Map<Long, Long> getStartTimeMap() {
    return startTimeMap;
  }

<<<<<<< HEAD
  public void setEndTimeMap(Map<Long, Long> endTimeMap) {
    this.endTimeMap = endTimeMap;
  }

  public Map<Long, Long> getEndTimeMap() {
=======
  public Map<String, Long> getEndTimeMap() {
>>>>>>> 3cf67d14
    return endTimeMap;
  }

  public boolean isClosed() {
    return closed;
  }

  public void close() throws IOException {
    closed = true;
    if (modFile != null) {
      modFile.close();
      modFile = null;
    }
    processor = null;
    chunkMetaDataList = null;
  }

  public TsFileProcessor getUnsealedFileProcessor() {
    return processor;
  }

  public ReentrantReadWriteLock getMergeQueryLock() {
    return mergeQueryLock;
  }

  public void removeModFile() throws IOException {
    getModFile().remove();
    modFile = null;
  }

  public void remove() {
    file.delete();
    fsFactory.getFile(file.getPath() + RESOURCE_SUFFIX).delete();
    fsFactory.getFile(file.getPath() + ModificationFile.FILE_SUFFIX).delete();
  }

  @Override
  public String toString() {
    return file.toString();
  }

  @Override
  public boolean equals(Object o) {
    if (this == o) {
      return true;
    }
    if (o == null || getClass() != o.getClass()) {
      return false;
    }
    TsFileResource that = (TsFileResource) o;
    return Objects.equals(file, that.file);
  }

  @Override
  public int hashCode() {
    return Objects.hash(file);
  }

  public void setClosed(boolean closed) {
    this.closed = closed;
  }

  public boolean isDeleted() {
    return deleted;
  }

  public void setDeleted(boolean deleted) {
    this.deleted = deleted;
  }

  public boolean isMerging() {
    return isMerging;
  }

  public void setMerging(boolean merging) {
    isMerging = merging;
  }

  /**
   * check if any of the device lives over the given time bound
   * @param timeLowerBound
   */
  public boolean stillLives(long timeLowerBound) {
    if (timeLowerBound == Long.MAX_VALUE) {
      return true;
    }
    for (long endTime : endTimeMap.values()) {
      // the file cannot be deleted if any device still lives
      if (endTime >= timeLowerBound) {
        return true;
      }
    }
    return false;
  }
}<|MERGE_RESOLUTION|>--- conflicted
+++ resolved
@@ -1,4 +1,4 @@
-/*
+/**
  * Licensed to the Apache Software Foundation (ASF) under one
  * or more contributor license agreements.  See the NOTICE file
  * distributed with this work for additional information
@@ -188,17 +188,12 @@
     return modFile;
   }
 
-<<<<<<< HEAD
-  public boolean containsDevice(String devicePath) {
-    return startTimeMap.containsKey(devicePath);
-=======
   public void setFile(File file) {
     this.file = file;
   }
 
-  public boolean containsDevice(String deviceId) {
+  public boolean containsDevice(Long deviceId) {
     return startTimeMap.containsKey(deviceId);
->>>>>>> 3cf67d14
   }
 
   public File getFile() {
@@ -213,15 +208,11 @@
     return startTimeMap;
   }
 
-<<<<<<< HEAD
   public void setEndTimeMap(Map<Long, Long> endTimeMap) {
     this.endTimeMap = endTimeMap;
   }
 
   public Map<Long, Long> getEndTimeMap() {
-=======
-  public Map<String, Long> getEndTimeMap() {
->>>>>>> 3cf67d14
     return endTimeMap;
   }
 
