--- conflicted
+++ resolved
@@ -31,20 +31,15 @@
   AUTHORIZATION_SERVICE("Authorization ServerService", ""),
   FILE_READER_MANAGER_SERVICE("File reader manager ServerService", ""),
   SYNC_SERVICE("SYNC ServerService", ""),
-<<<<<<< HEAD
-  TVLIST_ALLOCATOR_SERVICE("TVList Allocator", ""),
   MERGE_SERVICE("Merge Manager", ""),
-  PERFORMANCE_STATISTIC_SERVICE("PERFORMANCE_STATISTIC_SERVICE","PERFORMANCE_STATISTIC_SERVICE");
-=======
   PERFORMANCE_STATISTIC_SERVICE("PERFORMANCE_STATISTIC_SERVICE","PERFORMANCE_STATISTIC_SERVICE"),
   TVLIST_ALLOCATOR_SERVICE("TVList Allocator", ""),
   FLUSH_SERVICE("Flush ServerService", "");
->>>>>>> 1f155309
 
   private String name;
   private String jmxName;
 
-  private ServiceType(String name, String jmxName) {
+  ServiceType(String name, String jmxName) {
     this.name = name;
     this.jmxName = jmxName;
   }
