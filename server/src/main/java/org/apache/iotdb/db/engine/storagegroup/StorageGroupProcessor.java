/*
 * Licensed to the Apache Software Foundation (ASF) under one
 * or more contributor license agreements.  See the NOTICE file
 * distributed with this work for additional information
 * regarding copyright ownership.  The ASF licenses this file
 * to you under the Apache License, Version 2.0 (the
 * "License"); you may not use this file except in compliance
 * with the License.  You may obtain a copy of the License at
 *
 *      http://www.apache.org/licenses/LICENSE-2.0
 *
 * Unless required by applicable law or agreed to in writing,
 * software distributed under the License is distributed on an
 * "AS IS" BASIS, WITHOUT WARRANTIES OR CONDITIONS OF ANY
 * KIND, either express or implied.  See the License for the
 * specific language governing permissions and limitations
 * under the License.
 */
package org.apache.iotdb.db.engine.storagegroup;

import static org.apache.iotdb.db.engine.merge.task.MergeTask.MERGE_SUFFIX;
import static org.apache.iotdb.db.engine.storagegroup.TsFileResource.TEMP_SUFFIX;
import static org.apache.iotdb.tsfile.common.constant.TsFileConstant.TSFILE_SUFFIX;

import java.io.File;
import java.io.IOException;
import java.util.ArrayList;
import java.util.Collection;
import java.util.Collections;
import java.util.Date;
import java.util.HashMap;
import java.util.HashSet;
import java.util.Iterator;
import java.util.LinkedList;
import java.util.List;
import java.util.Map;
import java.util.Map.Entry;
import java.util.Set;
import java.util.TreeMap;
import java.util.TreeSet;
import java.util.concurrent.locks.ReadWriteLock;
import java.util.concurrent.locks.ReentrantReadWriteLock;
import org.apache.commons.io.FileUtils;
import org.apache.iotdb.db.conf.IoTDBConstant;
import org.apache.iotdb.db.conf.IoTDBDescriptor;
import org.apache.iotdb.db.conf.directories.DirectoryManager;
import org.apache.iotdb.db.engine.fileSystem.SystemFileFactory;
import org.apache.iotdb.db.engine.flush.TsFileFlushPolicy;
import org.apache.iotdb.db.engine.merge.manage.MergeManager;
import org.apache.iotdb.db.engine.merge.manage.MergeResource;
import org.apache.iotdb.db.engine.merge.selector.IMergeFileSelector;
import org.apache.iotdb.db.engine.merge.selector.MaxFileMergeFileSelector;
import org.apache.iotdb.db.engine.merge.selector.MaxSeriesMergeFileSelector;
import org.apache.iotdb.db.engine.merge.selector.MergeFileStrategy;
import org.apache.iotdb.db.engine.merge.task.MergeTask;
import org.apache.iotdb.db.engine.merge.task.RecoverMergeTask;
import org.apache.iotdb.db.engine.modification.Deletion;
import org.apache.iotdb.db.engine.modification.Modification;
import org.apache.iotdb.db.engine.modification.ModificationFile;
import org.apache.iotdb.db.engine.querycontext.QueryDataSource;
import org.apache.iotdb.db.engine.querycontext.ReadOnlyMemChunk;
import org.apache.iotdb.db.engine.version.SimpleFileVersionController;
import org.apache.iotdb.db.engine.version.VersionController;
import org.apache.iotdb.db.exception.DiskSpaceInsufficientException;
import org.apache.iotdb.db.exception.MergeException;
import org.apache.iotdb.db.exception.TsFileProcessorException;
import org.apache.iotdb.db.exception.metadata.MetadataException;
import org.apache.iotdb.db.exception.query.OutOfTTLException;
import org.apache.iotdb.db.exception.query.QueryProcessException;
import org.apache.iotdb.db.exception.storageGroup.StorageGroupProcessorException;
import org.apache.iotdb.db.metadata.MManager;
import org.apache.iotdb.db.qp.physical.crud.BatchInsertPlan;
import org.apache.iotdb.db.qp.physical.crud.DeletePlan;
import org.apache.iotdb.db.qp.physical.crud.InsertPlan;
import org.apache.iotdb.db.query.context.QueryContext;
import org.apache.iotdb.db.query.control.QueryFileManager;
import org.apache.iotdb.db.utils.CopyOnReadLinkedList;
import org.apache.iotdb.db.utils.TestOnly;
import org.apache.iotdb.db.utils.UpgradeUtils;
import org.apache.iotdb.db.writelog.recover.TsFileRecoverPerformer;
import org.apache.iotdb.rpc.TSStatusCode;
import org.apache.iotdb.tsfile.file.metadata.ChunkMetaData;
import org.apache.iotdb.tsfile.file.metadata.enums.CompressionType;
import org.apache.iotdb.tsfile.file.metadata.enums.TSDataType;
import org.apache.iotdb.tsfile.file.metadata.enums.TSEncoding;
import org.apache.iotdb.tsfile.fileSystem.FSFactoryProducer;
import org.apache.iotdb.tsfile.fileSystem.fsFactory.FSFactory;
import org.apache.iotdb.tsfile.read.common.Path;
import org.apache.iotdb.tsfile.utils.Pair;
import org.apache.iotdb.tsfile.write.schema.MeasurementSchema;
import org.apache.iotdb.tsfile.write.schema.Schema;
import org.apache.iotdb.tsfile.write.writer.RestorableTsFileIOWriter;
import org.slf4j.Logger;
import org.slf4j.LoggerFactory;


/**
 * For sequence data, a StorageGroupProcessor has some TsFileProcessors, in which there is only one
 * TsFileProcessor in the working status. <br/>
 * <p>
 * There are two situations to set the working TsFileProcessor to closing status:<br/>
 * <p>
 * (1) when inserting data into the TsFileProcessor, and the TsFileProcessor shouldFlush() (or
 * shouldClose())<br/>
 * <p>
 * (2) someone calls waitForAllCurrentTsFileProcessorsClosed(). (up to now, only flush command from
 * cli will call this method)<br/>
 * <p>
 * UnSequence data has the similar process as above.
 * <p>
 * When a sequence TsFileProcessor is submitted to be flushed, the updateLatestFlushTimeCallback()
 * method will be called as a callback.<br/>
 * <p>
 * When a TsFileProcessor is closed, the closeUnsealedTsFileProcessor() method will be called as a
 * callback.
 */
public class StorageGroupProcessor {

  private static final String MERGING_MODIFICATION_FILE_NAME = "merge.mods";
  private static final Logger logger = LoggerFactory.getLogger(StorageGroupProcessor.class);
  private static final int MAX_CACHE_SENSORS = 5000;
  /**
   * a read write lock for guaranteeing concurrent safety when accessing all fields in this class
   * (i.e., schema, (un)sequenceFileList, work(un)SequenceTsFileProcessor,
   * closing(Un)SequenceTsFileProcessor, latestTimeForEachDevice, and
   * latestFlushedTimeForEachDevice)
   */
  private final ReadWriteLock insertLock = new ReentrantReadWriteLock();
  /**
   * closeStorageGroupCondition is used to wait for all currently closing TsFiles to be done.
   */
  private final Object closeStorageGroupCondition = new Object();
  /**
   * avoid some tsfileResource is changed (e.g., from unsealed to sealed) when a query is executed.
   */
  private final ReadWriteLock closeQueryLock = new ReentrantReadWriteLock();
  /**
   * time partition id in the storage group -> tsFileProcessor for this time partition
   */
  private final TreeMap<Long, TsFileProcessor> workSequenceTsFileProcessors = new TreeMap<>();
  /**
   * time partition id in the storage group -> tsFileProcessor for this time partition
   */
  private final TreeMap<Long, TsFileProcessor> workUnsequenceTsFileProcessors = new TreeMap<>();
  /**
   * Time range for dividing storage group, unit is second
   */
  private long partitionIntervalForStorageGroup;
  /**
   * the schema of time series that belong this storage group
   */
  private Schema schema;
  // includes sealed and unsealed sequence TsFiles
  private TreeSet<TsFileResource> sequenceFileTreeSet = new TreeSet<>(
      (o1, o2) -> {
        int rangeCompare = o1.getFile().getParentFile().getName()
            .compareTo(o2.getFile().getParentFile().getName());
        return rangeCompare == 0 ? compareFileName(o1.getFile(), o2.getFile()) : rangeCompare;
      });

  private CopyOnReadLinkedList<TsFileProcessor> closingSequenceTsFileProcessor = new CopyOnReadLinkedList<>();
  // includes sealed and unsealed unSequence TsFiles
  private List<TsFileResource> unSequenceFileList = new ArrayList<>();
  private CopyOnReadLinkedList<TsFileProcessor> closingUnSequenceTsFileProcessor = new CopyOnReadLinkedList<>();
  /*
   * time partition id -> map, which contains
   * device -> global latest timestamp of each device latestTimeForEachDevice caches non-flushed
   * changes upon timestamps of each device, and is used to update latestFlushedTimeForEachDevice
   * when a flush is issued.
   */
  private Map<Long, Map<String, Long>> latestTimeForEachDevice = new HashMap<>();
  /**
   * time partition id -> map, which contains device -> largest timestamp of the latest memtable to
   * be submitted to asyncTryToFlush latestFlushedTimeForEachDevice determines whether a data point
   * should be put into a sequential file or an unsequential file. Data of some device with
   * timestamp less than or equals to the device's latestFlushedTime should go into an unsequential
   * file.
   */
<<<<<<< HEAD
  private Map<String, Long> latestFlushedTimeForEachDevice = new HashMap<>();
  /**
   * device -> largest timestamp of the latest partially filled memtable
   * latestFilledTimeForEachDevice determines whether a data point should be put into the current
   * work memtable or the latest partially filled memtable.
   */
  private Map<String, Long> latestFilledTimeForEachDevice = new HashMap<>();
=======
  private Map<Long, Map<String, Long>> latestFlushedTimeForEachDevice = new HashMap<>();
>>>>>>> 7c0f1d5e
  private String storageGroupName;
  private File storageGroupSysDir;
  /**
   * time partition id -> version controller which assigns a version for each MemTable and
   * deletion/update such that after they are persisted, the order of insertions, deletions and
   * updates can be re-determined.
   */
  private HashMap<Long, VersionController> timePartitionIdVersionControllerMap = new HashMap<>();
  /**
   * mergeLock is to be used in the merge process. Concurrent queries, deletions and merges may
   * result in losing some deletion in the merged new file, so a lock is necessary.
   */
  private ReentrantReadWriteLock mergeLock = new ReentrantReadWriteLock();
  /**
   * This is the modification file of the result of the current merge. Because the merged file may
   * be invisible at this moment, without this, deletion/update during merge could be lost.
   */
  private ModificationFile mergingModification;
  private volatile boolean isMerging = false;
  private long mergeStartTime;
  /**
   * This linked list records the access order of measurements used by query.
   */
  private LinkedList<String> lruForSensorUsedInQuery = new LinkedList<>();
  /**
   * when the data in a storage group is older than dataTTL, it is considered invalid and will be
   * eventually removed.
   */
  private long dataTTL = Long.MAX_VALUE;
  private FSFactory fsFactory = FSFactoryProducer.getFSFactory();
  private TsFileFlushPolicy fileFlushPolicy;

  // allDirectFileVersions records the versions of the direct TsFiles (generated by flush), not
  // including the files generated by merge
  private Set<Long> allDirectFileVersions = new HashSet<>();

  public StorageGroupProcessor(String systemInfoDir, String storageGroupName,
      TsFileFlushPolicy fileFlushPolicy)
      throws StorageGroupProcessorException {
    this.storageGroupName = storageGroupName;
    this.fileFlushPolicy = fileFlushPolicy;

    // construct the file schema
    this.schema = constructSchema(storageGroupName);

    storageGroupSysDir = SystemFileFactory.INSTANCE.getFile(systemInfoDir, storageGroupName);
    if (storageGroupSysDir.mkdirs()) {
      logger.info("Storage Group system Directory {} doesn't exist, create it",
          storageGroupSysDir.getPath());
    } else if (!storageGroupSysDir.exists()) {
      logger.error("create Storage Group system Directory {} failed",
          storageGroupSysDir.getPath());
    }

    // build time Interval to divide time partition
    String timePrecision = IoTDBDescriptor.getInstance().getConfig().getTimestampPrecision();
    switch (timePrecision) {
      case "ns":
        partitionIntervalForStorageGroup = IoTDBDescriptor.getInstance().
            getConfig().getPartitionInterval() * 1000_000_000L;
        break;
      case "us":
        partitionIntervalForStorageGroup = IoTDBDescriptor.getInstance().
            getConfig().getPartitionInterval() * 1000_000L;
        break;
      default:
        partitionIntervalForStorageGroup = IoTDBDescriptor.getInstance().
            getConfig().getPartitionInterval() * 1000;
        break;
    }

    recover();
  }

  private void recover() throws StorageGroupProcessorException {
    logger.info("recover Storage Group  {}", storageGroupName);

    try {
      // collect TsFiles from sequential and unsequential data directory
      List<TsFileResource> seqTsFiles = getAllFiles(
          DirectoryManager.getInstance().getAllSequenceFileFolders());
      List<TsFileResource> unseqTsFiles =
          getAllFiles(DirectoryManager.getInstance().getAllUnSequenceFileFolders());

      recoverSeqFiles(seqTsFiles);
      recoverUnseqFiles(unseqTsFiles);

      for (TsFileResource resource : seqTsFiles) {
        allDirectFileVersions.addAll(resource.getHistoricalVersions());
      }
      for (TsFileResource resource : unseqTsFiles) {
        allDirectFileVersions.addAll(resource.getHistoricalVersions());
      }

      String taskName = storageGroupName + "-" + System.currentTimeMillis();
      File mergingMods = SystemFileFactory.INSTANCE.getFile(storageGroupSysDir,
          MERGING_MODIFICATION_FILE_NAME);
      if (mergingMods.exists()) {
        mergingModification = new ModificationFile(mergingMods.getPath());
      }
      RecoverMergeTask recoverMergeTask = new RecoverMergeTask(seqTsFiles, unseqTsFiles,
          storageGroupSysDir.getPath(), this::mergeEndAction, taskName,
          IoTDBDescriptor.getInstance().getConfig().isForceFullMerge(), storageGroupName);
      logger.info("{} a RecoverMergeTask {} starts...", storageGroupName, taskName);
      recoverMergeTask
          .recoverMerge(IoTDBDescriptor.getInstance().getConfig().isContinueMergeAfterReboot());
      if (!IoTDBDescriptor.getInstance().getConfig().isContinueMergeAfterReboot()) {
        mergingMods.delete();
      }
    } catch (IOException | MetadataException e) {
      throw new StorageGroupProcessorException(e);
    }

    for (TsFileResource resource : sequenceFileTreeSet) {
      long timePartitionId = getTimePartitionFromTsFileResource(resource);
      if (timePartitionId != -1) {
        latestTimeForEachDevice.computeIfAbsent(timePartitionId, l -> new HashMap<>())
            .putAll(resource.getEndTimeMap());
        latestFlushedTimeForEachDevice.computeIfAbsent(timePartitionId, id -> new HashMap<>())
            .putAll(resource.getEndTimeMap());
      }
    }
  }

  private long getTimePartitionFromTsFileResource(TsFileResource resource) {
    // device id -> start map
    // if start time map is empty, tsfile resource is empty, return -1;
    Map<String, Long> startTimeMap = resource.getStartTimeMap();
    // just find any time of device
    Iterator<Long> iterator = startTimeMap.values().iterator();
    if (iterator.hasNext()) {
      return fromTimeToTimePartition(iterator.next());
    }

    return -1;
  }

  /**
   * get version controller by time partition Id Thread-safety should be ensure by caller
   *
   * @param timePartitionId time partition Id
   * @return version controller
   */
  private VersionController getVersionControllerByTimePartitionId(long timePartitionId) {
    VersionController res = timePartitionIdVersionControllerMap.get(timePartitionId);
    if (res == null) {
      try {
        res = new SimpleFileVersionController(storageGroupSysDir.getPath(), timePartitionId);
        timePartitionIdVersionControllerMap.put(timePartitionId, res);
      } catch (IOException e) {
        logger.error("can't build a version controller for time partition" + timePartitionId);
      }
    }

    return res;
  }

  private List<TsFileResource> getAllFiles(List<String> folders) {
    List<File> tsFiles = new ArrayList<>();
    for (String baseDir : folders) {
      File fileFolder = fsFactory.getFile(baseDir, storageGroupName);
      if (!fileFolder.exists()) {
        continue;
      }

      for (File timeRangeFileFolder : fileFolder.listFiles()) {
        // some TsFileResource may be being persisted when the system crashed, try recovering such
        // resources
        continueFailedRenames(timeRangeFileFolder, TEMP_SUFFIX);

        // some TsFiles were going to be replaced by the merged files when the system crashed and
        // the process was interrupted before the merged files could be named
        continueFailedRenames(timeRangeFileFolder, MERGE_SUFFIX);

        Collections.addAll(tsFiles,
            fsFactory.listFilesBySuffix(timeRangeFileFolder.getAbsolutePath(), TSFILE_SUFFIX));
      }

    }
    tsFiles.sort(this::compareFileName);
    List<TsFileResource> ret = new ArrayList<>();
    tsFiles.forEach(f -> ret.add(new TsFileResource(f)));
    return ret;
  }

  private void continueFailedRenames(File fileFolder, String suffix) {
    File[] files = fsFactory.listFilesBySuffix(fileFolder.getAbsolutePath(), suffix);
    if (files != null) {
      for (File tempResource : files) {
        File originResource = fsFactory.getFile(tempResource.getPath().replace(suffix, ""));
        if (originResource.exists()) {
          tempResource.delete();
        } else {
          tempResource.renameTo(originResource);
        }
      }
    }
  }

  private void recoverSeqFiles(List<TsFileResource> tsFiles) throws StorageGroupProcessorException {
    for (int i = 0; i < tsFiles.size(); i++) {
      TsFileResource tsFileResource = tsFiles.get(i);
      sequenceFileTreeSet.add(tsFileResource);
      long timePartitionId = getTimePartitionFromTsFileResource(tsFileResource);

      TsFileRecoverPerformer recoverPerformer = new TsFileRecoverPerformer(storageGroupName + "-",
          schema, getVersionControllerByTimePartitionId(timePartitionId), tsFileResource, false,
          i == tsFiles.size() - 1);
      RestorableTsFileIOWriter writer = recoverPerformer.recover();
      if (i != tsFiles.size() - 1 || !writer.canWrite()) {
        // not the last file or cannot write, just close it
        tsFileResource.setClosed(true);
      } else if (writer.canWrite()) {
        // the last file is not closed, continue writing to in
        TsFileProcessor tsFileProcessor = new TsFileProcessor(storageGroupName, tsFileResource,
            schema, getVersionControllerByTimePartitionId(timePartitionId),
            this::closeUnsealedTsFileProcessor,
            this::updateLatestFlushTimeCallback, true, writer);
        workUnsequenceTsFileProcessors
            .put(timePartitionId, tsFileProcessor);
        tsFileResource.setProcessor(tsFileProcessor);
        writer.makeMetadataVisible();
      }
    }
  }

  private void recoverUnseqFiles(List<TsFileResource> tsFiles)
      throws StorageGroupProcessorException {
    for (int i = 0; i < tsFiles.size(); i++) {
      TsFileResource tsFileResource = tsFiles.get(i);
      unSequenceFileList.add(tsFileResource);
      long timePartitionId = getTimePartitionFromTsFileResource(tsFileResource);

      TsFileRecoverPerformer recoverPerformer = new TsFileRecoverPerformer(storageGroupName + "-",
          schema, getVersionControllerByTimePartitionId(timePartitionId), tsFileResource, true,
          i == tsFiles.size() - 1);
      RestorableTsFileIOWriter writer = recoverPerformer.recover();
      if (i != tsFiles.size() - 1 || !writer.canWrite()) {
        // not the last file or cannot write, just close it
        tsFileResource.setClosed(true);
      } else if (writer.canWrite()) {
        // the last file is not closed, continue writing to in
        TsFileProcessor tsFileProcessor = new TsFileProcessor(storageGroupName, tsFileResource,
            schema, getVersionControllerByTimePartitionId(timePartitionId),
            this::closeUnsealedTsFileProcessor,
            this::unsequenceFlushCallback, false, writer);
        tsFileResource.setProcessor(tsFileProcessor);
        writer.makeMetadataVisible();
      }
    }
  }

  // ({systemTime}-{versionNum}-{mergeNum}.tsfile)
  private int compareFileName(File o1, File o2) {
    String[] items1 = o1.getName().replace(TSFILE_SUFFIX, "")
        .split(IoTDBConstant.TSFILE_NAME_SEPARATOR);
    String[] items2 = o2.getName().replace(TSFILE_SUFFIX, "")
        .split(IoTDBConstant.TSFILE_NAME_SEPARATOR);
    long ver1 = Long.parseLong(items1[0]);
    long ver2 = Long.parseLong(items2[0]);
    int cmp = Long.compare(ver1, ver2);
    if (cmp == 0) {
      return Long.compare(Long.parseLong(items1[1]), Long.parseLong(items2[1]));
    } else {
      return cmp;
    }
  }

  private Schema constructSchema(String storageGroupName) {
    List<MeasurementSchema> columnSchemaList;
    columnSchemaList = MManager.getInstance().getSchemaForStorageGroup(storageGroupName);

    Schema newSchema = new Schema();
    for (MeasurementSchema measurementSchema : columnSchemaList) {
      newSchema.registerMeasurement(measurementSchema);
    }
    return newSchema;
  }


  /**
   * add a measurement into the schema.
   */
  public void addMeasurement(String measurementId, TSDataType dataType, TSEncoding encoding,
      CompressionType compressor, Map<String, String> props) {
    writeLock();
    try {
      schema.registerMeasurement(new MeasurementSchema(measurementId, dataType, encoding,
          compressor, props));
    } finally {
      writeUnlock();
    }
  }

  public void insert(InsertPlan insertPlan) throws QueryProcessException {
    // reject insertions that are out of ttl
    if (!checkTTL(insertPlan.getTime())) {
      throw new OutOfTTLException(insertPlan.getTime(), (System.currentTimeMillis() - dataTTL));
    }
    writeLock();
    try {
      // init map
<<<<<<< HEAD
      latestTimeForEachDevice.putIfAbsent(insertPlan.getDeviceId(), Long.MIN_VALUE);
      latestFlushedTimeForEachDevice.putIfAbsent(insertPlan.getDeviceId(), Long.MIN_VALUE);
      latestFilledTimeForEachDevice.putIfAbsent(insertPlan.getDeviceId(), Long.MIN_VALUE);
=======
      long timePartitionId = fromTimeToTimePartition(insertPlan.getTime());
      latestTimeForEachDevice.computeIfAbsent(timePartitionId, l -> new HashMap<>())
          .putIfAbsent(insertPlan.getDeviceId(), Long.MIN_VALUE);
      latestFlushedTimeForEachDevice.computeIfAbsent(timePartitionId, id -> new HashMap<>())
          .putIfAbsent(insertPlan.getDeviceId(), Long.MIN_VALUE);
>>>>>>> 7c0f1d5e

      // insert to sequence or unSequence file
      insertToTsFileProcessor(insertPlan,
          insertPlan.getTime() > latestFlushedTimeForEachDevice.get(timePartitionId)
              .get(insertPlan.getDeviceId()));
    } finally {
      writeUnlock();
    }
  }

  public Integer[] insertBatch(BatchInsertPlan batchInsertPlan) throws QueryProcessException {
    writeLock();
    try {
<<<<<<< HEAD
      // init map
      latestTimeForEachDevice.putIfAbsent(batchInsertPlan.getDeviceId(), Long.MIN_VALUE);
      latestFlushedTimeForEachDevice.putIfAbsent(batchInsertPlan.getDeviceId(), Long.MIN_VALUE);
      latestFilledTimeForEachDevice.putIfAbsent(batchInsertPlan.getDeviceId(), Long.MIN_VALUE);

      Integer[] results = new Integer[batchInsertPlan.getRowCount()];
      List<Integer> sequenceIndexes = new ArrayList<>();
      List<Integer> partiallyFilledIndexes = new ArrayList<>();
      List<Integer> unsequenceIndexes = new ArrayList<>();

      long lastFlushTime = latestFlushedTimeForEachDevice.get(batchInsertPlan.getDeviceId());
      long lastFilledTime = latestFilledTimeForEachDevice.get(batchInsertPlan.getDeviceId());
      for (int i = 0; i < batchInsertPlan.getRowCount(); i++) {
        long currTime = batchInsertPlan.getTimes()[i];
        // skip points that do not satisfy TTL
        if (!checkTTL(currTime)) {
          results[i] = TSStatusCode.OUT_OF_TTL_ERROR.getStatusCode();
          continue;
        }
        results[i] = TSStatusCode.SUCCESS_STATUS.getStatusCode();
        if (currTime > lastFlushTime) {
          if (currTime < lastFilledTime) {
            partiallyFilledIndexes.add(i);
          } else {
            sequenceIndexes.add(i);
          }
=======
      Integer[] results = new Integer[batchInsertPlan.getRowCount()];

      /*
       * assume that batch has been sorted by client
       */
      int loc = 0;
      while (loc < batchInsertPlan.getRowCount()) {
        long currTime = batchInsertPlan.getTimes()[loc];
        // skip points that do not satisfy TTL
        if (!checkTTL(currTime)) {
          results[loc] = TSStatusCode.OUT_OF_TTL_ERROR.getStatusCode();
          loc++;
>>>>>>> 7c0f1d5e
        } else {
          break;
        }
      }
<<<<<<< HEAD

      if (!sequenceIndexes.isEmpty() || !partiallyFilledIndexes.isEmpty()) {
        insertBatchToTsFileProcessor(batchInsertPlan, sequenceIndexes, partiallyFilledIndexes, true, results);
      }

      if (!unsequenceIndexes.isEmpty()) {
        insertBatchToTsFileProcessor(batchInsertPlan, unsequenceIndexes, null, false, results);
=======
      // loc pointing at first legal position
      if (loc == batchInsertPlan.getRowCount()) {
        return results;
      }
      // before is first start point
      int before = loc;
      // before time partition
      long beforeTimePartition = fromTimeToTimePartition(batchInsertPlan.getTimes()[before]);
      // init map
      long lastFlushTime = latestFlushedTimeForEachDevice.
          computeIfAbsent(beforeTimePartition, id -> new HashMap<>()).
          computeIfAbsent(batchInsertPlan.getDeviceId(), id -> Long.MIN_VALUE);
      // if is sequence
      boolean isSequence = false;
      while (loc < batchInsertPlan.getRowCount()) {
        long time = batchInsertPlan.getTimes()[loc];
        long curTimePartition = fromTimeToTimePartition(time);
        results[loc] = TSStatusCode.SUCCESS_STATUS.getStatusCode();
        // start next partition
        if (curTimePartition != beforeTimePartition) {
          // insert last time partition
          insertBatchToTsFileProcessor(batchInsertPlan, before, loc, isSequence, results,
              beforeTimePartition);
          // re initialize
          before = loc;
          beforeTimePartition = curTimePartition;
          lastFlushTime = latestFlushedTimeForEachDevice.
              computeIfAbsent(beforeTimePartition, id -> new HashMap<>()).
              computeIfAbsent(batchInsertPlan.getDeviceId(), id -> Long.MIN_VALUE);
          isSequence = false;
        }
        // still in this partition
        else {
          // judge if we should insert sequence
          if (!isSequence && time > lastFlushTime) {
            // insert into unsequence and then start sequence
            insertBatchToTsFileProcessor(batchInsertPlan, before, loc, false, results,
                beforeTimePartition);
            before = loc;
            isSequence = true;
          }
          loc++;
        }
      }

      // do not forget last part
      if (before < loc) {
        insertBatchToTsFileProcessor(batchInsertPlan, before, loc, isSequence, results,
            beforeTimePartition);
>>>>>>> 7c0f1d5e
      }

      return results;
    } finally {
      writeUnlock();
    }
  }

  /**
   * @return whether the given time falls in ttl
   */
  private boolean checkTTL(long time) {
    return dataTTL == Long.MAX_VALUE || (System.currentTimeMillis() - time) <= dataTTL;
  }

  /**
   * insert batch to tsfile processor thread-safety that the caller need to guarantee
   *
   * @param batchInsertPlan batch insert plan
   * @param sequence        whether is sequence
   * @param results         result array
   * @param timePartitionId time partition id
   */
  private void insertBatchToTsFileProcessor(BatchInsertPlan batchInsertPlan,
<<<<<<< HEAD
      List<Integer> indexes, List<Integer> partiallyFilledIndexes,
      boolean sequence, Integer[] results) throws QueryProcessException {
=======
      int start, int end, boolean sequence, Integer[] results, long timePartitionId)
      throws QueryProcessException {
    // return when start <= end
    if (start >= end) {
      return;
    }
>>>>>>> 7c0f1d5e

    TsFileProcessor tsFileProcessor = getOrCreateTsFileProcessor(timePartitionId,
        sequence);
    if (tsFileProcessor == null) {
      for (int i = start; i < end; i++) {
        results[i] = TSStatusCode.INTERNAL_SERVER_ERROR.getStatusCode();
      }
      return;
    }

<<<<<<< HEAD
    boolean result = tsFileProcessor.insertBatch(
        batchInsertPlan, indexes, partiallyFilledIndexes, results);
=======
    boolean result = tsFileProcessor.insertBatch(batchInsertPlan, start, end, results);
>>>>>>> 7c0f1d5e

    latestTimeForEachDevice.computeIfAbsent(timePartitionId, t -> new HashMap<>())
        .putIfAbsent(batchInsertPlan.getDeviceId(), Long.MIN_VALUE);
    // try to update the latest time of the device of this tsRecord
    if (sequence && result
        && latestTimeForEachDevice.get(timePartitionId).get(batchInsertPlan.getDeviceId())
        < batchInsertPlan.getTimes()[end - 1]) {
      latestTimeForEachDevice.get(timePartitionId)
          .put(batchInsertPlan.getDeviceId(), batchInsertPlan.getTimes()[end - 1]);
    }

    // check memtable size and may async try to flush the work memtable
    if (tsFileProcessor.shouldFlush()) {
      fileFlushPolicy.apply(this, tsFileProcessor, sequence);
    }

    if (sequence && tsFileProcessor.hasPartiallyFilled()) {
      if (!tsFileProcessor.hasFilledMemtable()) {
        fileFlushPolicy.apply(this, tsFileProcessor, sequence);
      }
      tsFileProcessor.adjustSequenceMemtale();
      latestFilledTimeForEachDevice.put(batchInsertPlan.getDeviceId(), latestTimeForEachDevice.get(batchInsertPlan.getDeviceId()));
    }
  }


  private void insertToTsFileProcessor(InsertPlan insertPlan, boolean sequence)
      throws QueryProcessException {
    TsFileProcessor tsFileProcessor;
    boolean result;
    long timePartitionId = fromTimeToTimePartition(insertPlan.getTime());

    tsFileProcessor = getOrCreateTsFileProcessor(timePartitionId, sequence);

    if (tsFileProcessor == null) {
      return;
    }

    // insert TsFileProcessor
    result = tsFileProcessor.insert(insertPlan,
        sequence && insertPlan.getTime() < latestFilledTimeForEachDevice.get(insertPlan.getDeviceId()));

    // try to update the latest time of the device of this tsRecord
    if (result
        && latestTimeForEachDevice.get(timePartitionId).get(insertPlan.getDeviceId()) < insertPlan
        .getTime()) {
      latestTimeForEachDevice.get(timePartitionId)
          .put(insertPlan.getDeviceId(), insertPlan.getTime());
    }

    // check memtable size and may asyncTryToFlush the work memtable
    if (tsFileProcessor.shouldFlush()) {
      fileFlushPolicy.apply(this, tsFileProcessor, sequence);
    }

    if (sequence && tsFileProcessor.hasPartiallyFilled()) {
      if (!tsFileProcessor.hasFilledMemtable()) {
        fileFlushPolicy.apply(this, tsFileProcessor, sequence);
      }
      tsFileProcessor.adjustSequenceMemtale();
      latestFilledTimeForEachDevice.put(insertPlan.getDeviceId(), latestTimeForEachDevice.get(insertPlan.getDeviceId()));
    }
  }

  private TsFileProcessor getOrCreateTsFileProcessor(long timeRangeId, boolean sequence) {
    TsFileProcessor tsFileProcessor = null;
    try {
      if (sequence) {
        tsFileProcessor = getOrCreateTsFileProcessorIntern(timeRangeId,
            workSequenceTsFileProcessors, sequenceFileTreeSet, true);
      } else {
        tsFileProcessor = getOrCreateTsFileProcessorIntern(timeRangeId,
            workUnsequenceTsFileProcessors, unSequenceFileList, false);
      }
    } catch (DiskSpaceInsufficientException e) {
      logger.error(
          "disk space is insufficient when creating TsFile processor, change system mode to read-only",
          e);
      IoTDBDescriptor.getInstance().getConfig().setReadOnly(true);
    } catch (IOException e) {
      logger
          .error("meet IOException when creating TsFileProcessor, change system mode to read-only",
              e);
      IoTDBDescriptor.getInstance().getConfig().setReadOnly(true);
    }
    return tsFileProcessor;
  }

  /**
   * get processor from hashmap, flush oldest processor if necessary
   *
   * @param timeRangeId            time partition range
   * @param tsFileProcessorTreeMap tsFileProcessorTreeMap
   * @param fileList               file list to add new processor
   * @param sequence               whether is sequence or not
   */
  private TsFileProcessor getOrCreateTsFileProcessorIntern(long timeRangeId,
      TreeMap<Long, TsFileProcessor> tsFileProcessorTreeMap,
      Collection<TsFileResource> fileList,
      boolean sequence)
      throws IOException, DiskSpaceInsufficientException {

    TsFileProcessor res;
    // we have to ensure only one thread can change workSequenceTsFileProcessors
    writeLock();
    try {
      if (!tsFileProcessorTreeMap.containsKey(timeRangeId)) {
        // we have to remove oldest processor to control the num of the memtables
        // TODO: use a method to control the number of memtables
        if (tsFileProcessorTreeMap.size()
            >= IoTDBDescriptor.getInstance().getConfig().getMemtableNumInEachStorageGroup() / 2) {
          Map.Entry<Long, TsFileProcessor> processorEntry = tsFileProcessorTreeMap.firstEntry();

          moveOneWorkProcessorToClosingList(sequence, processorEntry.getValue());
        }

        // build new processor
        TsFileProcessor newProcessor = createTsFileProcessor(sequence, timeRangeId);
        tsFileProcessorTreeMap.put(timeRangeId, newProcessor);
        fileList.add(newProcessor.getTsFileResource());
        res = newProcessor;
      } else {
        res = tsFileProcessorTreeMap.get(timeRangeId);
      }

    } finally {
      // unlock in finally
      writeUnlock();
    }

    return res;
  }


  private long fromTimeToTimePartition(long time) {

    return time / partitionIntervalForStorageGroup;
  }

  private TsFileProcessor createTsFileProcessor(boolean sequence, long timePartitionId)
      throws IOException, DiskSpaceInsufficientException {
    String baseDir;
    if (sequence) {
      baseDir = DirectoryManager.getInstance().getNextFolderForSequenceFile();
    } else {
      baseDir = DirectoryManager.getInstance().getNextFolderForUnSequenceFile();
    }
    fsFactory.getFile(baseDir, storageGroupName).mkdirs();

    String filePath =
        baseDir + File.separator + storageGroupName + File.separator + timePartitionId
            + File.separator
            + getNewTsFileName(timePartitionId);

    TsFileProcessor tsFileProcessor;
    VersionController versionController = getVersionControllerByTimePartitionId(timePartitionId);
    if (sequence) {
      tsFileProcessor = new TsFileProcessor(storageGroupName,
          fsFactory.getFileWithParent(filePath),
          schema, versionController, this::closeUnsealedTsFileProcessor,
          this::updateLatestFlushTimeCallback, true);
    } else {
      tsFileProcessor = new TsFileProcessor(storageGroupName,
          fsFactory.getFileWithParent(filePath),
          schema, versionController, this::closeUnsealedTsFileProcessor,
          this::unsequenceFlushCallback, false);
    }

    tsFileProcessor.setTimeRangeId(timePartitionId);
    return tsFileProcessor;
  }

  /**
   * Create a new tsfile name
   *
   * @return file name
   */
  private String getNewTsFileName(long timePartitionId) {
    return getNewTsFileName(System.currentTimeMillis(),
        getVersionControllerByTimePartitionId(timePartitionId).nextVersion(), 0);
  }

  private String getNewTsFileName(long time, long version, int mergeCnt) {
    return time + IoTDBConstant.TSFILE_NAME_SEPARATOR + version
        + IoTDBConstant.TSFILE_NAME_SEPARATOR + mergeCnt + TSFILE_SUFFIX;
  }


  /**
   * thread-safety should be ensured by caller
   */
  public void moveOneWorkProcessorToClosingList(boolean sequence,
      TsFileProcessor tsFileProcessor) {
    //for sequence tsfile, we update the endTimeMap only when the file is prepared to be closed.
    //for unsequence tsfile, we have maintained the endTimeMap when an insertion comes.
    if (sequence) {
      closingSequenceTsFileProcessor.add(tsFileProcessor);
      updateEndTimeMap(tsFileProcessor);
      tsFileProcessor.asyncClose();

      workSequenceTsFileProcessors.remove(tsFileProcessor.getTimeRangeId());
      // if unsequence files don't contain this time range id, we should remove it's version controller
      if (!workUnsequenceTsFileProcessors.containsKey(tsFileProcessor.getTimeRangeId())) {
        timePartitionIdVersionControllerMap.remove(tsFileProcessor.getTimeRangeId());
      }
      logger.info("close a sequence tsfile processor {}", storageGroupName);
    } else {
      closingUnSequenceTsFileProcessor.add(tsFileProcessor);
      tsFileProcessor.asyncClose();

      workUnsequenceTsFileProcessors.remove(tsFileProcessor.getTimeRangeId());
      // if sequence files don't contain this time range id, we should remove it's version controller
      if (!workSequenceTsFileProcessors.containsKey(tsFileProcessor.getTimeRangeId())) {
        timePartitionIdVersionControllerMap.remove(tsFileProcessor.getTimeRangeId());
      }
    }
  }

  /**
   * delete the storageGroup's own folder in folder data/system/storage_groups
   */
  public void deleteFolder(String systemDir) {
    waitForAllCurrentTsFileProcessorsClosed();
    writeLock();
    try {
      File storageGroupFolder = SystemFileFactory.INSTANCE.getFile(systemDir, storageGroupName);
      if (storageGroupFolder.exists()) {
        org.apache.iotdb.db.utils.FileUtils.deleteDirectory(storageGroupFolder);
      }
    } catch (IOException e) {
      logger.error("Cannot delete the folder in storage group {}, because", storageGroupName, e);
    } finally {
      writeUnlock();
    }
  }

  public void closeAllResources() {
    for (TsFileResource tsFileResource : unSequenceFileList) {
      try {
        tsFileResource.close();
      } catch (IOException e) {
        logger.error("Cannot close a TsFileResource {}", tsFileResource, e);
      }
    }
    for (TsFileResource tsFileResource : sequenceFileTreeSet) {
      try {
        tsFileResource.close();
      } catch (IOException e) {
        logger.error("Cannot close a TsFileResource {}", tsFileResource, e);
      }
    }
  }

  public void syncDeleteDataFiles() {
    waitForAllCurrentTsFileProcessorsClosed();
    //normally, mergingModification is just need to be closed by after a merge task is finished.
    //we close it here just for IT test.
    if (this.mergingModification != null) {
      try {
        mergingModification.close();
      } catch (IOException e) {
        logger.error("Cannot close the mergingMod file {}", mergingModification.getFilePath(), e);
      }

    }
    writeLock();
    try {
      closeAllResources();
      List<String> folder = DirectoryManager.getInstance().getAllSequenceFileFolders();
      folder.addAll(DirectoryManager.getInstance().getAllUnSequenceFileFolders());
      deleteAllSGFolders(folder);

      this.workSequenceTsFileProcessors.clear();
      this.workUnsequenceTsFileProcessors.clear();
      this.sequenceFileTreeSet.clear();
      this.unSequenceFileList.clear();
      this.latestFlushedTimeForEachDevice.clear();
      this.latestTimeForEachDevice.clear();
    } finally {
      writeUnlock();
    }
  }

  private void deleteAllSGFolders(List<String> folder) {
    for (String tsfilePath : folder) {
      File storageGroupFolder = fsFactory.getFile(tsfilePath, storageGroupName);
      if (storageGroupFolder.exists()) {
        try {
          org.apache.iotdb.db.utils.FileUtils.deleteDirectory(storageGroupFolder);
        } catch (IOException e) {
          logger.error("Delete TsFiles failed", e);
        }
      }
    }
  }

  /**
   * Iterate each TsFile and try to lock and remove those out of TTL.
   */
  public synchronized void checkFilesTTL() {
    if (dataTTL == Long.MAX_VALUE) {
      logger.debug("{}: TTL not set, ignore the check", storageGroupName);
      return;
    }
    long timeLowerBound = System.currentTimeMillis() - dataTTL;
    if (logger.isDebugEnabled()) {
      logger.debug("{}: TTL removing files before {}", storageGroupName, new Date(timeLowerBound));
    }

    // copy to avoid concurrent modification of deletion
    List<TsFileResource> seqFiles = new ArrayList<>(sequenceFileTreeSet);
    List<TsFileResource> unseqFiles = new ArrayList<>(unSequenceFileList);

    for (TsFileResource tsFileResource : seqFiles) {
      checkFileTTL(tsFileResource, timeLowerBound, true);
    }
    for (TsFileResource tsFileResource : unseqFiles) {
      checkFileTTL(tsFileResource, timeLowerBound, false);
    }
  }

  private void checkFileTTL(TsFileResource resource, long timeLowerBound, boolean isSeq) {
    if (resource.isMerging() || !resource.isClosed()
        || !resource.isDeleted() && resource.stillLives(timeLowerBound)) {
      return;
    }

    writeLock();
    try {
      // prevent new merges and queries from choosing this file
      resource.setDeleted(true);
      // the file may be chosen for merge after the last check and before writeLock()
      // double check to ensure the file is not used by a merge
      if (resource.isMerging()) {
        return;
      }

      // ensure that the file is not used by any queries
      if (resource.getWriteQueryLock().writeLock().tryLock()) {
        try {
          // physical removal
          resource.remove();
          if (logger.isInfoEnabled()) {
            logger.info("Removed a file {} before {} by ttl ({}ms)", resource.getFile().getPath(),
                new Date(timeLowerBound), dataTTL);
          }
          if (isSeq) {
            sequenceFileTreeSet.remove(resource);
          } else {
            unSequenceFileList.remove(resource);
          }
        } finally {
          resource.getWriteQueryLock().writeLock().unlock();
        }
      }
    } finally {
      writeUnlock();
    }
  }

  /**
   * This method will be blocked until all tsfile processors are closed.
   */
  public void waitForAllCurrentTsFileProcessorsClosed() {
    synchronized (closeStorageGroupCondition) {
      try {
        putAllWorkingTsFileProcessorIntoClosingList();
        while (!closingSequenceTsFileProcessor.isEmpty() || !closingUnSequenceTsFileProcessor
            .isEmpty()) {
          closeStorageGroupCondition.wait();
        }
      } catch (InterruptedException e) {
        logger.error("CloseFileNodeCondition error occurs while waiting for closing the storage "
            + "group {}", storageGroupName, e);
      }
    }
  }

  public void putAllWorkingTsFileProcessorIntoClosingList() {
    writeLock();
    try {
      logger.info("async force close all files in storage group: {}", storageGroupName);
      // to avoid concurrent modification problem, we need a new array list
      for (TsFileProcessor tsFileProcessor : new ArrayList<>(
          workSequenceTsFileProcessors.values())) {
        moveOneWorkProcessorToClosingList(true, tsFileProcessor);
      }
      // to avoid concurrent modification problem, we need a new array list
      for (TsFileProcessor tsFileProcessor : new ArrayList<>(
          workUnsequenceTsFileProcessors.values())) {
        moveOneWorkProcessorToClosingList(false, tsFileProcessor);
      }
    } finally {
      writeUnlock();
    }
  }

  // TODO need a read lock, please consider the concurrency with flush manager threads.
  public QueryDataSource query(String deviceId, String measurementId, QueryContext context,
      QueryFileManager filePathsManager) {
    insertLock.readLock().lock();
    mergeLock.readLock().lock();
    synchronized (lruForSensorUsedInQuery) {
      if (lruForSensorUsedInQuery.size() >= MAX_CACHE_SENSORS) {
        lruForSensorUsedInQuery.removeFirst();
      }
      lruForSensorUsedInQuery.add(measurementId);
    }
    try {
      List<TsFileResource> seqResources = getFileResourceListForQuery(sequenceFileTreeSet,
          deviceId, measurementId, context);
      List<TsFileResource> unseqResources = getFileResourceListForQuery(unSequenceFileList,
          deviceId, measurementId, context);
      QueryDataSource dataSource = new QueryDataSource(new Path(deviceId, measurementId),
          seqResources, unseqResources);
      // used files should be added before mergeLock is unlocked, or they may be deleted by
      // running merge
      // is null only in tests
      if (filePathsManager != null) {
        filePathsManager.addUsedFilesForQuery(context.getQueryId(), dataSource);
      }
      dataSource.setDataTTL(dataTTL);
      return dataSource;
    } finally {
      insertLock.readLock().unlock();
      mergeLock.readLock().unlock();
    }
  }

  /**
   * returns the top k% measurements which are recently used in queries.
   */
  public Set calTopKMeasurement(String sensorId, double k) {
    int num = (int) (lruForSensorUsedInQuery.size() * k);
    Set<String> sensorSet = new HashSet<>(num + 1);
    synchronized (lruForSensorUsedInQuery) {
      Iterator<String> iterator = lruForSensorUsedInQuery.descendingIterator();
      while (iterator.hasNext() && sensorSet.size() < num) {
        String sensor = iterator.next();
        if (sensorSet.contains(sensor)) {
          iterator.remove();
        } else {
          sensorSet.add(sensor);
        }
      }
    }
    sensorSet.add(sensorId);
    return sensorSet;
  }

  public void writeLock() {
    insertLock.writeLock().lock();
  }

  public void writeUnlock() {
    insertLock.writeLock().unlock();
  }


  /**
   * @param tsFileResources includes sealed and unsealed tsfile resources
   * @return fill unsealed tsfile resources with memory data and ChunkMetadataList of data in disk
   */
  private List<TsFileResource> getFileResourceListForQuery(
      Collection<TsFileResource> tsFileResources,
      String deviceId, String measurementId, QueryContext context) {

    MeasurementSchema mSchema = schema.getMeasurementSchema(measurementId);
    TSDataType dataType = mSchema.getType();

    List<TsFileResource> tsfileResourcesForQuery = new ArrayList<>();
    long timeLowerBound = dataTTL != Long.MAX_VALUE ? System.currentTimeMillis() - dataTTL : Long
        .MIN_VALUE;
    context.setQueryTimeLowerBound(timeLowerBound);

    for (TsFileResource tsFileResource : tsFileResources) {
      // TODO: try filtering files if the query contains time filter
      if (!testResourceDevice(tsFileResource, deviceId)) {
        continue;
      }
      closeQueryLock.readLock().lock();

      try {
        if (tsFileResource.isClosed()) {
          tsfileResourcesForQuery.add(tsFileResource);
        } else {
          // left: in-memory data, right: meta of disk data
          Pair<ReadOnlyMemChunk, List<ChunkMetaData>> pair = tsFileResource
              .getUnsealedFileProcessor()
              .query(deviceId, measurementId, dataType, mSchema.getProps(), context);

          tsfileResourcesForQuery.add(new TsFileResource(tsFileResource.getFile(),
              tsFileResource.getStartTimeMap(), tsFileResource.getEndTimeMap(), pair.left,
              pair.right));
        }
      } finally {
        closeQueryLock.readLock().unlock();
      }
    }
    return tsfileResourcesForQuery;
  }

  /**
   * @return true if the device is contained in the TsFile and it lives beyond TTL
   */
  private boolean testResourceDevice(TsFileResource tsFileResource, String deviceId) {
    if (!tsFileResource.containsDevice(deviceId)) {
      return false;
    }
    if (dataTTL != Long.MAX_VALUE) {
      Long deviceEndTime = tsFileResource.getEndTimeMap().get(deviceId);
      return deviceEndTime == null || checkTTL(deviceEndTime);
    }
    return true;
  }


  /**
   * Delete data whose timestamp <= 'timestamp' and belongs to the time series
   * deviceId.measurementId.
   *
   * @param deviceId      the deviceId of the timeseries to be deleted.
   * @param measurementId the measurementId of the timeseries to be deleted.
   * @param timestamp     the delete range is (0, timestamp].
   */
  public void delete(String deviceId, String measurementId, long timestamp) throws IOException {
    // TODO: how to avoid partial deletion?
    //FIXME: notice that if we may remove a SGProcessor out of memory, we need to close all opened
    //mod files in mergingModification, sequenceFileList, and unsequenceFileList
    writeLock();
    mergeLock.writeLock().lock();

    // record files which are updated so that we can roll back them in case of exception
    List<ModificationFile> updatedModFiles = new ArrayList<>();

    try {
      Long lastUpdateTime = null;
      for (Map<String, Long> latestTimeMap : latestTimeForEachDevice.values()) {
        Long curTime = latestTimeMap.get(deviceId);
        if (curTime != null && (lastUpdateTime == null || lastUpdateTime < curTime)) {
          lastUpdateTime = curTime;
        }
      }

      // There is no tsfile data, the delete operation is invalid
      if (lastUpdateTime == null) {
        logger.debug("No device {} in SG {}, deletion invalid", deviceId, storageGroupName);
        return;
      }

      // time partition to divide storage group
      long timePartitionId = fromTimeToTimePartition(timestamp);
      // write log
      if (IoTDBDescriptor.getInstance().getConfig().isEnableWal()) {
        DeletePlan deletionPlan = new DeletePlan(timestamp, new Path(deviceId, measurementId));
        for (Map.Entry<Long, TsFileProcessor> entry : workSequenceTsFileProcessors.entrySet()) {
          if (entry.getKey() <= timePartitionId) {
            entry.getValue().getLogNode()
                .write(deletionPlan);
          }
        }

        for (Map.Entry<Long, TsFileProcessor> entry : workUnsequenceTsFileProcessors.entrySet()) {
          if (entry.getKey() <= timePartitionId) {
            entry.getValue().getLogNode()
                .write(deletionPlan);
          }
        }
      }

      Path fullPath = new Path(deviceId, measurementId);
      Deletion deletion = new Deletion(fullPath,
          getVersionControllerByTimePartitionId(timePartitionId).nextVersion(), timestamp);
      if (mergingModification != null) {
        mergingModification.write(deletion);
        updatedModFiles.add(mergingModification);
      }

      deleteDataInFiles(sequenceFileTreeSet, deletion, updatedModFiles);
      deleteDataInFiles(unSequenceFileList, deletion, updatedModFiles);

    } catch (Exception e) {
      // roll back
      for (ModificationFile modFile : updatedModFiles) {
        modFile.abort();
      }
      throw new IOException(e);
    } finally {
      writeUnlock();
      mergeLock.writeLock().unlock();
    }
  }


  private void deleteDataInFiles(Collection<TsFileResource> tsFileResourceList, Deletion deletion,
      List<ModificationFile> updatedModFiles)
      throws IOException {
    String deviceId = deletion.getDevice();
    for (TsFileResource tsFileResource : tsFileResourceList) {
      if (!tsFileResource.containsDevice(deviceId) ||
          deletion.getTimestamp() < tsFileResource.getStartTimeMap().get(deviceId)) {
        continue;
      }

      // write deletion into modification file
      tsFileResource.getModFile().write(deletion);
      // remember to close mod file
      tsFileResource.getModFile().close();

      // delete data in memory of unsealed file
      if (!tsFileResource.isClosed()) {
        TsFileProcessor tsfileProcessor = tsFileResource.getUnsealedFileProcessor();
        tsfileProcessor.deleteDataInMemory(deletion);
      }

      // add a record in case of rollback
      updatedModFiles.add(tsFileResource.getModFile());
    }
  }

  /**
   * when close an TsFileProcessor, update its EndTimeMap immediately
   *
   * @param tsFileProcessor processor to be closed
   */
  private void updateEndTimeMap(TsFileProcessor tsFileProcessor) {
    TsFileResource resource = tsFileProcessor.getTsFileResource();
    for (Entry<String, Long> startTime : resource.getStartTimeMap().entrySet()) {
      String deviceId = startTime.getKey();
      resource.forceUpdateEndTime(deviceId,
          latestTimeForEachDevice.get(tsFileProcessor.getTimeRangeId()).get(deviceId));
    }
  }

  private boolean unsequenceFlushCallback(TsFileProcessor processor) {
    return true;
  }

  private boolean updateLatestFlushTimeCallback(TsFileProcessor processor) {
    // update the largest timestamp in the last flushing memtable
    for (Entry<String, Long> entry : latestTimeForEachDevice.get(processor.getTimeRangeId())
        .entrySet()) {
      latestFlushedTimeForEachDevice.get(processor.getTimeRangeId())
          .put(entry.getKey(), entry.getValue());
    }
    return true;
  }

  /**
   * put the memtable back to the MemTablePool and make the metadata in writer visible
   */
  // TODO please consider concurrency with query and insert method.
  private void closeUnsealedTsFileProcessor(
      TsFileProcessor tsFileProcessor) throws TsFileProcessorException {
    closeQueryLock.writeLock().lock();
    try {
      tsFileProcessor.close();
    } finally {
      closeQueryLock.writeLock().unlock();
    }
    //closingSequenceTsFileProcessor is a thread safety class.
    if (closingSequenceTsFileProcessor.contains(tsFileProcessor)) {
      closingSequenceTsFileProcessor.remove(tsFileProcessor);
    } else {
      closingUnSequenceTsFileProcessor.remove(tsFileProcessor);
    }
    logger.info("signal closing storage group condition in {}", storageGroupName);
    synchronized (closeStorageGroupCondition) {
      closeStorageGroupCondition.notifyAll();
    }
  }

  /**
   * count all Tsfiles in the storage group which need to be upgraded
   *
   * @return total num of the tsfiles which need to be upgraded in the storage group
   */
  public int countUpgradeFiles() {
    int cntUpgradeFileNum = 0;
    for (TsFileResource seqTsFileResource : sequenceFileTreeSet) {
      if (UpgradeUtils.isNeedUpgrade(seqTsFileResource)) {
        cntUpgradeFileNum += 1;
      }
    }
    for (TsFileResource unseqTsFileResource : unSequenceFileList) {
      if (UpgradeUtils.isNeedUpgrade(unseqTsFileResource)) {
        cntUpgradeFileNum += 1;
      }
    }
    return cntUpgradeFileNum;
  }

  public void upgrade() {
    for (TsFileResource seqTsFileResource : sequenceFileTreeSet) {
      seqTsFileResource.doUpgrade();
    }
    for (TsFileResource unseqTsFileResource : unSequenceFileList) {
      unseqTsFileResource.doUpgrade();
    }
  }

  public void merge(boolean fullMerge) {
    writeLock();
    try {
      if (isMerging) {
        if (logger.isInfoEnabled()) {
          logger.info("{} Last merge is ongoing, currently consumed time: {}ms", storageGroupName,
              (System.currentTimeMillis() - mergeStartTime));
        }
        return;
      }
      if (unSequenceFileList.isEmpty() || sequenceFileTreeSet.isEmpty()) {
        logger.info("{} no files to be merged", storageGroupName);
        return;
      }

      long budget = IoTDBDescriptor.getInstance().getConfig().getMergeMemoryBudget();
      long timeLowerBound = System.currentTimeMillis() - dataTTL;
      MergeResource mergeResource = new MergeResource(sequenceFileTreeSet, unSequenceFileList,
          timeLowerBound);

      IMergeFileSelector fileSelector = getMergeFileSelector(budget, mergeResource);
      try {
        List[] mergeFiles = fileSelector.select();
        if (mergeFiles.length == 0) {
          logger.info("{} cannot select merge candidates under the budget {}", storageGroupName,
              budget);
          return;
        }
        // avoid pending tasks holds the metadata and streams
        mergeResource.clear();
        String taskName = storageGroupName + "-" + System.currentTimeMillis();
        // do not cache metadata until true candidates are chosen, or too much metadata will be
        // cached during selection
        mergeResource.setCacheDeviceMeta(true);

        for (TsFileResource tsFileResource : mergeResource.getSeqFiles()) {
          tsFileResource.setMerging(true);
        }
        for (TsFileResource tsFileResource : mergeResource.getUnseqFiles()) {
          tsFileResource.setMerging(true);
        }

        MergeTask mergeTask = new MergeTask(mergeResource, storageGroupSysDir.getPath(),
            this::mergeEndAction, taskName, fullMerge, fileSelector.getConcurrentMergeNum(),
            storageGroupName);
        mergingModification = new ModificationFile(
            storageGroupSysDir + File.separator + MERGING_MODIFICATION_FILE_NAME);
        MergeManager.getINSTANCE().submitMainTask(mergeTask);
        if (logger.isInfoEnabled()) {
          logger.info("{} submits a merge task {}, merging {} seqFiles, {} unseqFiles",
              storageGroupName, taskName, mergeFiles[0].size(), mergeFiles[1].size());
        }
        isMerging = true;
        mergeStartTime = System.currentTimeMillis();

      } catch (MergeException | IOException e) {
        logger.error("{} cannot select file for merge", storageGroupName, e);
      }
    } finally {
      writeUnlock();
    }
  }

  private IMergeFileSelector getMergeFileSelector(long budget, MergeResource resource) {
    MergeFileStrategy strategy = IoTDBDescriptor.getInstance().getConfig().getMergeFileStrategy();
    switch (strategy) {
      case MAX_FILE_NUM:
        return new MaxFileMergeFileSelector(resource, budget);
      case MAX_SERIES_NUM:
        return new MaxSeriesMergeFileSelector(resource, budget);
      default:
        throw new UnsupportedOperationException("Unknown MergeFileStrategy " + strategy);
    }
  }

  private void removeUnseqFiles(List<TsFileResource> unseqFiles) {
    mergeLock.writeLock().lock();
    try {
      unSequenceFileList.removeAll(unseqFiles);
    } finally {
      mergeLock.writeLock().unlock();
    }

    for (TsFileResource unseqFile : unseqFiles) {
      unseqFile.getWriteQueryLock().writeLock().lock();
      try {
        unseqFile.remove();
      } finally {
        unseqFile.getWriteQueryLock().writeLock().unlock();
      }
    }
  }

  @SuppressWarnings("squid:S1141")
  private void updateMergeModification(TsFileResource seqFile) {
    seqFile.getWriteQueryLock().writeLock().lock();
    try {
      // remove old modifications and write modifications generated during merge
      seqFile.removeModFile();
      if (mergingModification != null) {
        for (Modification modification : mergingModification.getModifications()) {
          seqFile.getModFile().write(modification);
        }
        try {
          seqFile.getModFile().close();
        } catch (IOException e) {
          logger
              .error("Cannot close the ModificationFile {}", seqFile.getModFile().getFilePath(), e);
        }
      }
    } catch (IOException e) {
      logger.error("{} cannot clean the ModificationFile of {} after merge", storageGroupName,
          seqFile.getFile(), e);
    } finally {
      seqFile.getWriteQueryLock().writeLock().unlock();
    }
  }

  private void removeMergingModification() {
    try {
      if (mergingModification != null) {
        mergingModification.remove();
        mergingModification = null;
      }
    } catch (IOException e) {
      logger.error("{} cannot remove merging modification ", storageGroupName, e);
    }
  }

  protected void mergeEndAction(List<TsFileResource> seqFiles, List<TsFileResource> unseqFiles,
      File mergeLog) {
    logger.info("{} a merge task is ending...", storageGroupName);

    if (unseqFiles.isEmpty()) {
      // merge runtime exception arose, just end this merge
      isMerging = false;
      logger.info("{} a merge task abnormally ends", storageGroupName);
      return;
    }

    removeUnseqFiles(unseqFiles);

    for (int i = 0; i < seqFiles.size(); i++) {
      TsFileResource seqFile = seqFiles.get(i);
      mergeLock.writeLock().lock();
      try {
        updateMergeModification(seqFile);
        if (i == seqFiles.size() - 1) {
          //FIXME if there is an exception, the the modification file will be not closed.
          removeMergingModification();
          isMerging = false;
          mergeLog.delete();
        }
      } finally {
        mergeLock.writeLock().unlock();
      }
    }
    logger.info("{} a merge task ends", storageGroupName);
  }

  /**
   * Load a new tsfile to storage group processor. The mechanism of the sync module will make sure
   * that there has no file which is overlapping with the new file.
   * <p>
   * Firstly, determine the loading type of the file, whether it needs to be loaded in sequence list
   * or unsequence list.
   * <p>
   * Secondly, execute the loading process by the type.
   * <p>
   * Finally, update the latestTimeForEachDevice and latestFlushedTimeForEachDevice.
   *
   * @param newTsFileResource tsfile resource
   * @UsedBy sync module.
   */
  public void loadNewTsFileForSync(TsFileResource newTsFileResource)
      throws TsFileProcessorException {
    File tsfileToBeInserted = newTsFileResource.getFile();
    writeLock();
    mergeLock.writeLock().lock();
    try {
      loadTsFileByType(LoadTsFileType.LOAD_SEQUENCE, tsfileToBeInserted, newTsFileResource);
      updateLatestTimeMap(newTsFileResource);
    } catch (DiskSpaceInsufficientException e) {
      logger.error(
          "Failed to append the tsfile {} to storage group processor {} because the disk space is insufficient.",
          tsfileToBeInserted.getAbsolutePath(), tsfileToBeInserted.getParentFile().getName());
      IoTDBDescriptor.getInstance().getConfig().setReadOnly(true);
      throw new TsFileProcessorException(e);
    } finally {
      mergeLock.writeLock().unlock();
      writeUnlock();
    }
  }

  /**
   * Load a new tsfile to storage group processor. Tne file may have overlap with other files.
   * <p>
   * Firstly, determine the loading type of the file, whether it needs to be loaded in sequence list
   * or unsequence list.
   * <p>
   * Secondly, execute the loading process by the type.
   * <p>
   * Finally, update the latestTimeForEachDevice and latestFlushedTimeForEachDevice.
   *
   * @param newTsFileResource tsfile resource
   * @UsedBy load external tsfile module
   */
  public void loadNewTsFile(TsFileResource newTsFileResource)
      throws TsFileProcessorException {
    File tsfileToBeInserted = newTsFileResource.getFile();
    writeLock();
    mergeLock.writeLock().lock();
    try {
      boolean isOverlap = false;
      int preIndex = -1, subsequentIndex = sequenceFileTreeSet.size();

      List<TsFileResource> sequenceList = new ArrayList<>(sequenceFileTreeSet);
      // check new tsfile
      outer:
      for (int i = 0; i < sequenceList.size(); i++) {
        if (sequenceList.get(i).getFile().getName().equals(tsfileToBeInserted.getName())) {
          return;
        }
        if (i == sequenceList.size() - 1 && sequenceList.get(i).getEndTimeMap().isEmpty()) {
          continue;
        }
        boolean hasPre = false, hasSubsequence = false;
        for (String device : newTsFileResource.getStartTimeMap().keySet()) {
          if (sequenceList.get(i).getStartTimeMap().containsKey(device)) {
            long startTime1 = sequenceList.get(i).getStartTimeMap().get(device);
            long endTime1 = sequenceList.get(i).getEndTimeMap().get(device);
            long startTime2 = newTsFileResource.getStartTimeMap().get(device);
            long endTime2 = newTsFileResource.getEndTimeMap().get(device);
            if (startTime1 > endTime2) {
              hasSubsequence = true;
            } else if (startTime2 > endTime1) {
              hasPre = true;
            } else {
              isOverlap = true;
              break outer;
            }
          }
        }
        if (hasPre && hasSubsequence) {
          isOverlap = true;
          break;
        }
        if (!hasPre && hasSubsequence) {
          subsequentIndex = i;
          break;
        }
        if (hasPre) {
          preIndex = i;
        }
      }

      // loading tsfile by type
      if (isOverlap) {
        loadTsFileByType(LoadTsFileType.LOAD_UNSEQUENCE, tsfileToBeInserted, newTsFileResource);
      } else {

        // check whether the file name needs to be renamed.
        if (subsequentIndex != sequenceFileTreeSet.size() || preIndex != -1) {
          String newFileName = getFileNameForLoadingFile(tsfileToBeInserted.getName(), preIndex,
              subsequentIndex, getTimePartitionFromTsFileResource(newTsFileResource));
          if (!newFileName.equals(tsfileToBeInserted.getName())) {
            logger.info("Tsfile {} must be renamed to {} for loading into the sequence list.",
                tsfileToBeInserted.getName(), newFileName);
            newTsFileResource.setFile(new File(tsfileToBeInserted.getParentFile(), newFileName));
          }
        }
        loadTsFileByType(LoadTsFileType.LOAD_SEQUENCE, tsfileToBeInserted, newTsFileResource);
      }

      // update latest time map
      updateLatestTimeMap(newTsFileResource);
      allDirectFileVersions.addAll(newTsFileResource.getHistoricalVersions());
    } catch (DiskSpaceInsufficientException e) {
      logger.error(
          "Failed to append the tsfile {} to storage group processor {} because the disk space is insufficient.",
          tsfileToBeInserted.getAbsolutePath(), tsfileToBeInserted.getParentFile().getName());
      IoTDBDescriptor.getInstance().getConfig().setReadOnly(true);
      throw new TsFileProcessorException(e);
    } finally {
      mergeLock.writeLock().unlock();
      writeUnlock();
    }
  }

  /**
   * Get an appropriate filename to ensure the order between files. The tsfile is named after
   * ({systemTime}-{versionNum}-{mergeNum}.tsfile).
   * <p>
   * The sorting rules for tsfile names @see {@link this#compareFileName}, we can restore the list
   * based on the file name and ensure the correctness of the order, so there are three cases.
   * <p>
   * 1. The tsfile is to be inserted in the first place of the list. If the timestamp in the file
   * name is less than the timestamp in the file name of the first tsfile  in the list, then the
   * file name is legal and the file name is returned directly. Otherwise, its timestamp can be set
   * to half of the timestamp value in the file name of the first tsfile in the list , and the
   * version number is the version number in the file name of the first tsfile in the list.
   * <p>
   * 2. The tsfile is to be inserted in the last place of the list. If the timestamp in the file
   * name is lager than the timestamp in the file name of the last tsfile  in the list, then the
   * file name is legal and the file name is returned directly. Otherwise, the file name is
   * generated by the system according to the naming rules and returned.
   * <p>
   * 3. This file is inserted between two files. If the timestamp in the name of the file satisfies
   * the timestamp between the timestamps in the name of the two files, then it is a legal name and
   * returns directly; otherwise, the time stamp is the mean of the timestamps of the two files, the
   * version number is the version number in the tsfile with a larger timestamp.
   *
   * @param tsfileName origin tsfile name
   * @return appropriate filename
   */
  private String getFileNameForLoadingFile(String tsfileName, int preIndex, int subsequentIndex,
      long timePartitionId) {
    long currentTsFileTime = Long
        .parseLong(tsfileName.split(IoTDBConstant.TSFILE_NAME_SEPARATOR)[0]);
    long preTime;
    List<TsFileResource> sequenceList = new ArrayList<>(sequenceFileTreeSet);
    if (preIndex == -1) {
      preTime = 0L;
    } else {
      String preName = sequenceList.get(preIndex).getFile().getName();
      preTime = Long.parseLong(preName.split(IoTDBConstant.TSFILE_NAME_SEPARATOR)[0]);
    }
    if (subsequentIndex == sequenceFileTreeSet.size()) {
      return preTime < currentTsFileTime ? tsfileName : getNewTsFileName(timePartitionId);
    } else {
      String subsequenceName = sequenceList.get(subsequentIndex).getFile().getName();
      long subsequenceTime = Long
          .parseLong(subsequenceName.split(IoTDBConstant.TSFILE_NAME_SEPARATOR)[0]);
      long subsequenceVersion = Long
          .parseLong(subsequenceName.split(IoTDBConstant.TSFILE_NAME_SEPARATOR)[1]);
      if (preTime < currentTsFileTime && currentTsFileTime < subsequenceTime) {
        return tsfileName;
      } else {
        return getNewTsFileName(preTime + ((subsequenceTime - preTime) >> 1), subsequenceVersion,
            0);
      }
    }
  }

  /**
   * Update latest time in latestTimeForEachDevice and latestFlushedTimeForEachDevice.
   *
   * @UsedBy sync module, load external tsfile module.
   */
  private void updateLatestTimeMap(TsFileResource newTsFileResource) {
    for (Entry<String, Long> entry : newTsFileResource.getEndTimeMap().entrySet()) {
      String device = entry.getKey();
      long endTime = newTsFileResource.getEndTimeMap().get(device);
      long timePartitionId = fromTimeToTimePartition(endTime);
      if (!latestTimeForEachDevice.computeIfAbsent(timePartitionId, id -> new HashMap<>())
          .containsKey(device)
          || latestTimeForEachDevice.get(timePartitionId).get(device) < endTime) {
        latestTimeForEachDevice.get(timePartitionId).put(device, endTime);
      }

      Map<String, Long> latestFlushTimeForPartition = latestFlushedTimeForEachDevice
          .getOrDefault(timePartitionId, new HashMap<>());

      if (!latestFlushTimeForPartition.containsKey(device)
          || latestFlushTimeForPartition.get(device) < endTime) {
        latestFlushedTimeForEachDevice
            .computeIfAbsent(timePartitionId, id -> new HashMap<String, Long>())
            .put(device, endTime);
      }
    }
  }

  /**
   * Execute the loading process by the type.
   *
   * @param type           load type
   * @param tsFileResource tsfile resource to be loaded
   * @UsedBy sync module, load external tsfile module.
   */
  private void loadTsFileByType(LoadTsFileType type, File syncedTsFile,
      TsFileResource tsFileResource)
      throws TsFileProcessorException, DiskSpaceInsufficientException {
    File targetFile;
    long timeRangeId = fromTimeToTimePartition(
        tsFileResource.getStartTimeMap().entrySet().iterator().next().getValue());
    switch (type) {
      case LOAD_UNSEQUENCE:
        targetFile = new File(DirectoryManager.getInstance().getNextFolderForUnSequenceFile(),
            storageGroupName + File.separatorChar + timeRangeId + File.separator + tsFileResource
                .getFile().getName());
        tsFileResource.setFile(targetFile);
        unSequenceFileList.add(tsFileResource);
        logger.info("Load tsfile in unsequence list, move file from {} to {}",
            syncedTsFile.getAbsolutePath(), targetFile.getAbsolutePath());
        break;
      case LOAD_SEQUENCE:
        targetFile =
            new File(DirectoryManager.getInstance().getNextFolderForSequenceFile(),
                storageGroupName + File.separatorChar + timeRangeId + File.separator
                    + tsFileResource.getFile().getName());
        tsFileResource.setFile(targetFile);
        sequenceFileTreeSet.add(tsFileResource);
        logger.info("Load tsfile in sequence list, move file from {} to {}",
            syncedTsFile.getAbsolutePath(), targetFile.getAbsolutePath());
        break;
      default:
        throw new TsFileProcessorException(
            String.format("Unsupported type of loading tsfile : %s", type));
    }

    // move file from sync dir to data dir
    if (!targetFile.getParentFile().exists()) {
      targetFile.getParentFile().mkdirs();
    }
    try {
      FileUtils.moveFile(syncedTsFile, targetFile);
    } catch (IOException e) {
      logger.error("File renaming failed when loading tsfile. Origin: {}, Target: {}",
          syncedTsFile.getAbsolutePath(), targetFile.getAbsolutePath(), e);
      throw new TsFileProcessorException(String.format(
          "File renaming failed when loading tsfile. Origin: %s, Target: %s, because %s",
          syncedTsFile.getAbsolutePath(), targetFile.getAbsolutePath(), e.getMessage()));
    }

    File syncedResourceFile = new File(
        syncedTsFile.getAbsolutePath() + TsFileResource.RESOURCE_SUFFIX);
    File targetResourceFile = new File(
        targetFile.getAbsolutePath() + TsFileResource.RESOURCE_SUFFIX);
    try {
      FileUtils.moveFile(syncedResourceFile, targetResourceFile);
    } catch (IOException e) {
      logger.error("File renaming failed when loading .resource file. Origin: {}, Target: {}",
          syncedResourceFile.getAbsolutePath(), targetResourceFile.getAbsolutePath(), e);
      throw new TsFileProcessorException(String.format(
          "File renaming failed when loading .resource file. Origin: %s, Target: %s, because %s",
          syncedResourceFile.getAbsolutePath(), targetResourceFile.getAbsolutePath(),
          e.getMessage()));
    }
  }

  /**
   * Delete tsfile if it exists.
   * <p>
   * Firstly, remove the TsFileResource from sequenceFileList/unSequenceFileList.
   * <p>
   * Secondly, delete the tsfile and .resource file.
   *
   * @param tsfieToBeDeleted tsfile to be deleted
   * @return whether the file to be deleted exists.
   * @UsedBy sync module, load external tsfile module.
   */
  public boolean deleteTsfile(File tsfieToBeDeleted) {
    writeLock();
    mergeLock.writeLock().lock();
    TsFileResource tsFileResourceToBeDeleted = null;
    try {
      Iterator<TsFileResource> sequenceIterator = sequenceFileTreeSet.iterator();
      while (sequenceIterator.hasNext()) {
        TsFileResource sequenceResource = sequenceIterator.next();
        if (sequenceResource.getFile().getName().equals(tsfieToBeDeleted.getName())) {
          tsFileResourceToBeDeleted = sequenceResource;
          sequenceIterator.remove();
          break;
        }
      }
      if (tsFileResourceToBeDeleted == null) {
        Iterator<TsFileResource> unsequenceIterator = unSequenceFileList.iterator();
        while (unsequenceIterator.hasNext()) {
          TsFileResource unsequenceResource = unsequenceIterator.next();
          if (unsequenceResource.getFile().getName().equals(tsfieToBeDeleted.getName())) {
            tsFileResourceToBeDeleted = unsequenceResource;
            unsequenceIterator.remove();
            break;
          }
        }
      }
    } finally {
      mergeLock.writeLock().unlock();
      writeUnlock();
    }
    if (tsFileResourceToBeDeleted == null) {
      return false;
    }
    tsFileResourceToBeDeleted.getWriteQueryLock().writeLock().lock();
    try {
      tsFileResourceToBeDeleted.remove();
      logger.info("Delete tsfile {} successfully.", tsFileResourceToBeDeleted.getFile());
    } finally {
      tsFileResourceToBeDeleted.getWriteQueryLock().writeLock().unlock();
    }
    return true;
  }


  public Collection<TsFileProcessor> getWorkSequenceTsFileProcessors() {
    return workSequenceTsFileProcessors.values();
  }

  /**
   * Move tsfile to the target directory if it exists.
   * <p>
   * Firstly, remove the TsFileResource from sequenceFileList/unSequenceFileList.
   * <p>
   * Secondly, move the tsfile and .resource file to the target directory.
   *
   * @param fileToBeMoved tsfile to be moved
   * @return whether the file to be moved exists.
   * @UsedBy load external tsfile module.
   */
  public boolean moveTsfile(File fileToBeMoved, File targetDir) throws IOException {
    writeLock();
    mergeLock.writeLock().lock();
    TsFileResource tsFileResourceToBeMoved = null;
    try {
      Iterator<TsFileResource> sequenceIterator = sequenceFileTreeSet.iterator();
      while (sequenceIterator.hasNext()) {
        TsFileResource sequenceResource = sequenceIterator.next();
        if (sequenceResource.getFile().getName().equals(fileToBeMoved.getName())) {
          tsFileResourceToBeMoved = sequenceResource;
          sequenceIterator.remove();
          break;
        }
      }
      if (tsFileResourceToBeMoved == null) {
        Iterator<TsFileResource> unsequenceIterator = unSequenceFileList.iterator();
        while (unsequenceIterator.hasNext()) {
          TsFileResource unsequenceResource = unsequenceIterator.next();
          if (unsequenceResource.getFile().getName().equals(fileToBeMoved.getName())) {
            tsFileResourceToBeMoved = unsequenceResource;
            unsequenceIterator.remove();
            break;
          }
        }
      }
    } finally {
      mergeLock.writeLock().unlock();
      writeUnlock();
    }
    if (tsFileResourceToBeMoved == null) {
      return false;
    }
    tsFileResourceToBeMoved.getWriteQueryLock().writeLock().lock();
    try {
      tsFileResourceToBeMoved.moveTo(targetDir);
      logger
          .info("Move tsfile {} to target dir {} successfully.", tsFileResourceToBeMoved.getFile(),
              targetDir.getPath());
    } finally {
      tsFileResourceToBeMoved.getWriteQueryLock().writeLock().unlock();
    }
    return true;
  }


  public Collection<TsFileProcessor> getWorkUnsequenceTsFileProcessor() {
    return workUnsequenceTsFileProcessors.values();
  }

  public void setDataTTL(long dataTTL) {
    this.dataTTL = dataTTL;
    checkFilesTTL();
  }

  @TestOnly
  public List<TsFileResource> getSequenceFileTreeSet() {
    return new ArrayList<>(sequenceFileTreeSet);
  }

  @TestOnly
  public List<TsFileResource> getUnSequenceFileList() {
    return unSequenceFileList;
  }

  private enum LoadTsFileType {
    LOAD_SEQUENCE, LOAD_UNSEQUENCE
  }

  @FunctionalInterface
  public interface CloseTsFileCallBack {

    void call(TsFileProcessor caller) throws TsFileProcessorException, IOException;
  }

  @FunctionalInterface
  public interface UpdateEndTimeCallBack {

    boolean call(TsFileProcessor caller);
  }

}<|MERGE_RESOLUTION|>--- conflicted
+++ resolved
@@ -176,17 +176,13 @@
    * timestamp less than or equals to the device's latestFlushedTime should go into an unsequential
    * file.
    */
-<<<<<<< HEAD
-  private Map<String, Long> latestFlushedTimeForEachDevice = new HashMap<>();
-  /**
-   * device -> largest timestamp of the latest partially filled memtable
-   * latestFilledTimeForEachDevice determines whether a data point should be put into the current
-   * work memtable or the latest partially filled memtable.
-   */
-  private Map<String, Long> latestFilledTimeForEachDevice = new HashMap<>();
-=======
   private Map<Long, Map<String, Long>> latestFlushedTimeForEachDevice = new HashMap<>();
->>>>>>> 7c0f1d5e
+  /**
+   * time partition id -> map, which contains device -> largest timestamp of the latest partially
+   * filled memtable. latestFilledTimeForEachDevice determines whether a data point should be put
+   * into the current work memtable or the latest partially filled memtable.
+   */
+  private Map<Long, Map<String, Long>> latestFilledTimeForEachDevice = new HashMap<>();
   private String storageGroupName;
   private File storageGroupSysDir;
   /**
@@ -489,17 +485,12 @@
     writeLock();
     try {
       // init map
-<<<<<<< HEAD
-      latestTimeForEachDevice.putIfAbsent(insertPlan.getDeviceId(), Long.MIN_VALUE);
-      latestFlushedTimeForEachDevice.putIfAbsent(insertPlan.getDeviceId(), Long.MIN_VALUE);
-      latestFilledTimeForEachDevice.putIfAbsent(insertPlan.getDeviceId(), Long.MIN_VALUE);
-=======
       long timePartitionId = fromTimeToTimePartition(insertPlan.getTime());
       latestTimeForEachDevice.computeIfAbsent(timePartitionId, l -> new HashMap<>())
           .putIfAbsent(insertPlan.getDeviceId(), Long.MIN_VALUE);
       latestFlushedTimeForEachDevice.computeIfAbsent(timePartitionId, id -> new HashMap<>())
           .putIfAbsent(insertPlan.getDeviceId(), Long.MIN_VALUE);
->>>>>>> 7c0f1d5e
+      latestFilledTimeForEachDevice.putIfAbsent(insertPlan.getDeviceId(), Long.MIN_VALUE);
 
       // insert to sequence or unSequence file
       insertToTsFileProcessor(insertPlan,
@@ -513,34 +504,33 @@
   public Integer[] insertBatch(BatchInsertPlan batchInsertPlan) throws QueryProcessException {
     writeLock();
     try {
-<<<<<<< HEAD
-      // init map
-      latestTimeForEachDevice.putIfAbsent(batchInsertPlan.getDeviceId(), Long.MIN_VALUE);
-      latestFlushedTimeForEachDevice.putIfAbsent(batchInsertPlan.getDeviceId(), Long.MIN_VALUE);
-      latestFilledTimeForEachDevice.putIfAbsent(batchInsertPlan.getDeviceId(), Long.MIN_VALUE);
-
-      Integer[] results = new Integer[batchInsertPlan.getRowCount()];
-      List<Integer> sequenceIndexes = new ArrayList<>();
-      List<Integer> partiallyFilledIndexes = new ArrayList<>();
-      List<Integer> unsequenceIndexes = new ArrayList<>();
-
-      long lastFlushTime = latestFlushedTimeForEachDevice.get(batchInsertPlan.getDeviceId());
-      long lastFilledTime = latestFilledTimeForEachDevice.get(batchInsertPlan.getDeviceId());
-      for (int i = 0; i < batchInsertPlan.getRowCount(); i++) {
-        long currTime = batchInsertPlan.getTimes()[i];
-        // skip points that do not satisfy TTL
-        if (!checkTTL(currTime)) {
-          results[i] = TSStatusCode.OUT_OF_TTL_ERROR.getStatusCode();
-          continue;
-        }
-        results[i] = TSStatusCode.SUCCESS_STATUS.getStatusCode();
-        if (currTime > lastFlushTime) {
-          if (currTime < lastFilledTime) {
-            partiallyFilledIndexes.add(i);
-          } else {
-            sequenceIndexes.add(i);
-          }
-=======
+
+//      // init map
+//      latestTimeForEachDevice.putIfAbsent(batchInsertPlan.getDeviceId(), Long.MIN_VALUE);
+//      latestFlushedTimeForEachDevice.putIfAbsent(batchInsertPlan.getDeviceId(), Long.MIN_VALUE);
+//      latestFilledTimeForEachDevice.putIfAbsent(batchInsertPlan.getDeviceId(), Long.MIN_VALUE);
+//
+//      Integer[] results = new Integer[batchInsertPlan.getRowCount()];
+//      List<Integer> sequenceIndexes = new ArrayList<>();
+//      List<Integer> partiallyFilledIndexes = new ArrayList<>();
+//      List<Integer> unsequenceIndexes = new ArrayList<>();
+//
+//      long lastFlushTime = latestFlushedTimeForEachDevice.get(batchInsertPlan.getDeviceId());
+//      long lastFilledTime = latestFilledTimeForEachDevice.get(batchInsertPlan.getDeviceId());
+//      for (int i = 0; i < batchInsertPlan.getRowCount(); i++) {
+//        long currTime = batchInsertPlan.getTimes()[i];
+//        // skip points that do not satisfy TTL
+//        if (!checkTTL(currTime)) {
+//          results[i] = TSStatusCode.OUT_OF_TTL_ERROR.getStatusCode();
+//          continue;
+//        }
+//        results[i] = TSStatusCode.SUCCESS_STATUS.getStatusCode();
+//        if (currTime > lastFlushTime) {
+//          if (currTime < lastFilledTime) {
+//            partiallyFilledIndexes.add(i);
+//          } else {
+//            sequenceIndexes.add(i);
+//          }
       Integer[] results = new Integer[batchInsertPlan.getRowCount()];
 
       /*
@@ -553,20 +543,18 @@
         if (!checkTTL(currTime)) {
           results[loc] = TSStatusCode.OUT_OF_TTL_ERROR.getStatusCode();
           loc++;
->>>>>>> 7c0f1d5e
         } else {
           break;
         }
       }
-<<<<<<< HEAD
-
-      if (!sequenceIndexes.isEmpty() || !partiallyFilledIndexes.isEmpty()) {
-        insertBatchToTsFileProcessor(batchInsertPlan, sequenceIndexes, partiallyFilledIndexes, true, results);
-      }
-
-      if (!unsequenceIndexes.isEmpty()) {
-        insertBatchToTsFileProcessor(batchInsertPlan, unsequenceIndexes, null, false, results);
-=======
+
+//      if (!sequenceIndexes.isEmpty() || !partiallyFilledIndexes.isEmpty()) {
+//        insertBatchToTsFileProcessor(batchInsertPlan, sequenceIndexes, partiallyFilledIndexes, true, results);
+//      }
+//
+//      if (!unsequenceIndexes.isEmpty()) {
+//        insertBatchToTsFileProcessor(batchInsertPlan, unsequenceIndexes, null, false, results);
+
       // loc pointing at first legal position
       if (loc == batchInsertPlan.getRowCount()) {
         return results;
@@ -616,7 +604,6 @@
       if (before < loc) {
         insertBatchToTsFileProcessor(batchInsertPlan, before, loc, isSequence, results,
             beforeTimePartition);
->>>>>>> 7c0f1d5e
       }
 
       return results;
@@ -641,17 +628,16 @@
    * @param timePartitionId time partition id
    */
   private void insertBatchToTsFileProcessor(BatchInsertPlan batchInsertPlan,
-<<<<<<< HEAD
-      List<Integer> indexes, List<Integer> partiallyFilledIndexes,
-      boolean sequence, Integer[] results) throws QueryProcessException {
-=======
+
+//      List<Integer> indexes, List<Integer> partiallyFilledIndexes,
+//      boolean sequence, Integer[] results) throws QueryProcessException {
+
       int start, int end, boolean sequence, Integer[] results, long timePartitionId)
       throws QueryProcessException {
     // return when start <= end
     if (start >= end) {
       return;
     }
->>>>>>> 7c0f1d5e
 
     TsFileProcessor tsFileProcessor = getOrCreateTsFileProcessor(timePartitionId,
         sequence);
@@ -662,12 +648,8 @@
       return;
     }
 
-<<<<<<< HEAD
     boolean result = tsFileProcessor.insertBatch(
-        batchInsertPlan, indexes, partiallyFilledIndexes, results);
-=======
-    boolean result = tsFileProcessor.insertBatch(batchInsertPlan, start, end, results);
->>>>>>> 7c0f1d5e
+        batchInsertPlan, start, end, indexes, partiallyFilledIndexes, results);
 
     latestTimeForEachDevice.computeIfAbsent(timePartitionId, t -> new HashMap<>())
         .putIfAbsent(batchInsertPlan.getDeviceId(), Long.MIN_VALUE);
@@ -766,8 +748,7 @@
    */
   private TsFileProcessor getOrCreateTsFileProcessorIntern(long timeRangeId,
       TreeMap<Long, TsFileProcessor> tsFileProcessorTreeMap,
-      Collection<TsFileResource> fileList,
-      boolean sequence)
+      Collection<TsFileResource> fileList, boolean sequence)
       throws IOException, DiskSpaceInsufficientException {
 
     TsFileProcessor res;
