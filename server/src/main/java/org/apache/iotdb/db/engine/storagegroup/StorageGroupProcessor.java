--- conflicted
+++ resolved
@@ -54,9 +54,7 @@
 import org.apache.iotdb.db.engine.querycontext.ReadOnlyMemChunk;
 import org.apache.iotdb.db.engine.version.SimpleFileVersionController;
 import org.apache.iotdb.db.engine.version.VersionController;
-<<<<<<< HEAD
 import org.apache.iotdb.db.exception.*;
-=======
 import org.apache.iotdb.db.exception.DiskSpaceInsufficientException;
 import org.apache.iotdb.db.exception.MergeException;
 import org.apache.iotdb.db.exception.MetadataErrorException;
@@ -64,7 +62,6 @@
 import org.apache.iotdb.db.exception.StorageGroupProcessorException;
 import org.apache.iotdb.db.exception.TsFileProcessorException;
 import org.apache.iotdb.db.exception.qp.QueryProcessorException;
->>>>>>> 39ea67d9
 import org.apache.iotdb.db.metadata.MManager;
 import org.apache.iotdb.db.qp.physical.crud.BatchInsertPlan;
 import org.apache.iotdb.db.qp.physical.crud.DeletePlan;
@@ -340,11 +337,7 @@
     }
   }
 
-<<<<<<< HEAD
-  public boolean insert(InsertPlan insertPlan) throws PathErrorException {
-=======
   public boolean insert(InsertPlan insertPlan) throws QueryProcessorException {
->>>>>>> 39ea67d9
     writeLock();
     try {
       // init map
@@ -360,11 +353,7 @@
     }
   }
 
-<<<<<<< HEAD
-  public Integer[] insertBatch(BatchInsertPlan batchInsertPlan) throws PathErrorException {
-=======
   public Integer[] insertBatch(BatchInsertPlan batchInsertPlan) throws QueryProcessorException {
->>>>>>> 39ea67d9
     writeLock();
     try {
       // init map
@@ -400,12 +389,7 @@
   }
 
   private void insertBatchToTsFileProcessor(BatchInsertPlan batchInsertPlan,
-<<<<<<< HEAD
-      List<Integer> indexes, boolean sequence, Integer[] results) throws PathErrorException {
-=======
       List<Integer> indexes, boolean sequence, Integer[] results) throws QueryProcessorException {
->>>>>>> 39ea67d9
-
     TsFileProcessor tsFileProcessor = getOrCreateTsFileProcessor(sequence);
     if (tsFileProcessor == null) {
       for (int index : indexes) {
@@ -436,12 +420,8 @@
     }
   }
 
-<<<<<<< HEAD
-  private boolean insertToTsFileProcessor(InsertPlan insertPlan, boolean sequence) throws PathErrorException {
-=======
   private boolean insertToTsFileProcessor(InsertPlan insertPlan, boolean sequence)
       throws QueryProcessorException {
->>>>>>> 39ea67d9
     TsFileProcessor tsFileProcessor;
     boolean result;
     Long deviceId;
