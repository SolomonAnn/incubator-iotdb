--- conflicted
+++ resolved
@@ -59,13 +59,6 @@
 import org.apache.iotdb.db.engine.version.SimpleFileVersionController;
 import org.apache.iotdb.db.engine.version.VersionController;
 import org.apache.iotdb.db.exception.*;
-import org.apache.iotdb.db.exception.DiskSpaceInsufficientException;
-import org.apache.iotdb.db.exception.MergeException;
-import org.apache.iotdb.db.exception.MetadataErrorException;
-import org.apache.iotdb.db.exception.OutOfTTLException;
-import org.apache.iotdb.db.exception.ProcessorException;
-import org.apache.iotdb.db.exception.StorageGroupProcessorException;
-import org.apache.iotdb.db.exception.TsFileProcessorException;
 import org.apache.iotdb.db.exception.qp.QueryProcessorException;
 import org.apache.iotdb.db.metadata.MManager;
 import org.apache.iotdb.db.qp.physical.crud.BatchInsertPlan;
@@ -294,7 +287,8 @@
     }
   }
 
-  private void recoverSeqFiles(List<TsFileResource> tsFiles) throws ProcessorException, PathErrorException {
+  private void recoverSeqFiles(List<TsFileResource> tsFiles)
+      throws ProcessorException, PathErrorException {
 
     for (TsFileResource tsFileResource : tsFiles) {
       sequenceFileList.add(tsFileResource);
@@ -305,7 +299,8 @@
     }
   }
 
-  private void recoverUnseqFiles(List<TsFileResource> tsFiles) throws ProcessorException, PathErrorException {
+  private void recoverUnseqFiles(List<TsFileResource> tsFiles)
+      throws ProcessorException, PathErrorException {
     for (TsFileResource tsFileResource : tsFiles) {
       unSequenceFileList.add(tsFileResource);
       TsFileRecoverPerformer recoverPerformer = new TsFileRecoverPerformer(storageGroupName + "-",
@@ -390,7 +385,7 @@
       List<Integer> sequenceIndexes = new ArrayList<>();
       List<Integer> unsequenceIndexes = new ArrayList<>();
 
-      long lastFlushTime = latestFlushedTimeForEachDevice.get(batchInsertPlan.getDeviceId());
+      long lastFlushTime = latestFlushedTimeForEachDevice.get(deviceId);
       for (int i = 0; i < batchInsertPlan.getRowCount(); i++) {
         long currTime = batchInsertPlan.getTimes()[i];
         // skip points that do not satisfy TTL
@@ -399,12 +394,7 @@
           continue;
         }
         results[i] = TSStatusCode.SUCCESS_STATUS.getStatusCode();
-<<<<<<< HEAD
-        if (batchInsertPlan.getTimes()[i] > latestFlushedTimeForEachDevice
-            .get(deviceId)) {
-=======
-        if (currTime > lastFlushTime) {
->>>>>>> 3cf67d14
+        if (batchInsertPlan.getTimes()[i] > latestFlushedTimeForEachDevice.get(deviceId)) {
           sequenceIndexes.add(i);
         } else {
           unsequenceIndexes.add(i);
@@ -447,14 +437,8 @@
     Long deviceId = MManager.getInstance().getDeviceIdByPath(batchInsertPlan.getDevicePath());
 
     // try to update the latest time of the device of this tsRecord
-<<<<<<< HEAD
     if (result && latestTimeForEachDevice.get(deviceId) < batchInsertPlan.getMaxTime()) {
       latestTimeForEachDevice.put(deviceId, batchInsertPlan.getMaxTime());
-=======
-    if (result && latestTimeForEachDevice.get(batchInsertPlan.getDeviceId()) < batchInsertPlan
-        .getMaxTime()) {
-      latestTimeForEachDevice.put(batchInsertPlan.getDeviceId(), batchInsertPlan.getMaxTime());
->>>>>>> 3cf67d14
     }
 
     // check memtable size and may asyncTryToFlush the work memtable
@@ -754,14 +738,8 @@
       List<TsFileResource> seqResources = getFileReSourceListForQuery(sequenceFileList,
           devicePath, measurementPath, context);
       List<TsFileResource> unseqResources = getFileReSourceListForQuery(unSequenceFileList,
-<<<<<<< HEAD
           devicePath, measurementPath, context);
       QueryDataSource dataSource =  new QueryDataSource(new Path(devicePath, measurementPath), seqResources, unseqResources);
-=======
-          deviceId, measurementId, context);
-      QueryDataSource dataSource = new QueryDataSource(new Path(deviceId, measurementId),
-          seqResources, unseqResources);
->>>>>>> 3cf67d14
       // used files should be added before mergeLock is unlocked, or they may be deleted by
       // running merge
       // is null only in tests
@@ -823,34 +801,10 @@
 
     for (TsFileResource tsFileResource : tsFileResources) {
       // TODO: try filtering files if the query contains time filter
-<<<<<<< HEAD
-      if (!tsFileResource.containsDevice(devicePath)) {
+      if (!testResourceDevice(tsFileResource, devicePath)) {
         continue;
       }
-      if (!tsFileResource.getStartTimeMap().isEmpty()) {
-        closeQueryLock.readLock().lock();
-        try {
-          if (tsFileResource.isClosed()) {
-            tsfileResourcesForQuery.add(tsFileResource);
-          } else {
-            // left: in-memory data, right: meta of disk data
-            Pair<ReadOnlyMemChunk, List<ChunkMetaData>> pair;
-            pair = tsFileResource
-                .getUnsealedFileProcessor()
-                .query(devicePath, measurementPath, dataType, mSchema.getProps(), context);
-            tsfileResourcesForQuery
-                .add(new TsFileResource(tsFileResource.getFile(),
-                    tsFileResource.getStartTimeMap(),
-                    tsFileResource.getEndTimeMap(), pair.left, pair.right));
-          }
-        } finally {
-          closeQueryLock.readLock().unlock();
-=======
-      if (!testResourceDevice(tsFileResource, deviceId)) {
-        continue;
-      }
       closeQueryLock.readLock().lock();
-
       try {
         if (tsFileResource.isClosed()) {
           tsfileResourcesForQuery.add(tsFileResource);
@@ -859,12 +813,11 @@
           Pair<ReadOnlyMemChunk, List<ChunkMetaData>> pair;
           pair = tsFileResource
               .getUnsealedFileProcessor()
-              .query(deviceId, measurementId, dataType, mSchema.getProps(), context);
+              .query(devicePath, measurementPath, dataType, mSchema.getProps(), context);
           tsfileResourcesForQuery
               .add(new TsFileResource(tsFileResource.getFile(),
                   tsFileResource.getStartTimeMap(),
                   tsFileResource.getEndTimeMap(), pair.left, pair.right));
->>>>>>> 3cf67d14
         }
       } finally {
         closeQueryLock.readLock().unlock();
@@ -1238,16 +1191,16 @@
    * @UsedBy sync module
    */
   private void updateLatestTimeMap(TsFileResource newTsFileResource) {
-    for (Entry<String, Long> entry : newTsFileResource.getEndTimeMap().entrySet()) {
-      String device = entry.getKey();
-      long endTime = newTsFileResource.getEndTimeMap().get(device);
-      if (!latestTimeForEachDevice.containsKey(device)
-          || latestTimeForEachDevice.get(device) < endTime) {
-        latestTimeForEachDevice.put(device, endTime);
-      }
-      if (!latestFlushedTimeForEachDevice.containsKey(device)
-          || latestFlushedTimeForEachDevice.get(device) < endTime) {
-        latestFlushedTimeForEachDevice.put(device, endTime);
+    for (Entry<Long, Long> entry : newTsFileResource.getEndTimeMap().entrySet()) {
+      Long deviceId = entry.getKey();
+      long endTime = newTsFileResource.getEndTimeMap().get(deviceId);
+      if (!latestTimeForEachDevice.containsKey(deviceId)
+          || latestTimeForEachDevice.get(deviceId) < endTime) {
+        latestTimeForEachDevice.put(deviceId, endTime);
+      }
+      if (!latestFlushedTimeForEachDevice.containsKey(deviceId)
+          || latestFlushedTimeForEachDevice.get(deviceId) < endTime) {
+        latestFlushedTimeForEachDevice.put(deviceId, endTime);
       }
     }
   }
