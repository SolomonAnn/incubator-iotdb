/*
 * Licensed to the Apache Software Foundation (ASF) under one
 * or more contributor license agreements.  See the NOTICE file
 * distributed with this work for additional information
 * regarding copyright ownership.  The ASF licenses this file
 * to you under the Apache License, Version 2.0 (the
 * "License"); you may not use this file except in compliance
 * with the License.  You may obtain a copy of the License at
 *
 *     http://www.apache.org/licenses/LICENSE-2.0
 *
 * Unless required by applicable law or agreed to in writing,
 * software distributed under the License is distributed on an
 * "AS IS" BASIS, WITHOUT WARRANTIES OR CONDITIONS OF ANY
 * KIND, either express or implied.  See the License for the
 * specific language governing permissions and limitations
 * under the License.
 */
package org.apache.iotdb.db.engine.storagegroup;

import java.io.File;
import java.io.IOException;
import java.util.ArrayList;
import java.util.Collections;
import java.util.List;
import java.util.Map;
import java.util.concurrent.ConcurrentLinkedDeque;
import java.util.concurrent.locks.ReadWriteLock;
import java.util.concurrent.locks.ReentrantReadWriteLock;
import org.apache.iotdb.db.conf.IoTDBConfig;
import org.apache.iotdb.db.conf.IoTDBConstant;
import org.apache.iotdb.db.conf.IoTDBDescriptor;
import org.apache.iotdb.db.conf.adapter.ActiveTimeSeriesCounter;
import org.apache.iotdb.db.conf.adapter.CompressionRatio;
import org.apache.iotdb.db.conf.adapter.IoTDBConfigDynamicAdapter;
import org.apache.iotdb.db.engine.flush.FlushManager;
import org.apache.iotdb.db.engine.flush.MemTableFlushTask;
import org.apache.iotdb.db.engine.flush.NotifyFlushMemTable;
import org.apache.iotdb.db.engine.memtable.IMemTable;
import org.apache.iotdb.db.engine.modification.Deletion;
import org.apache.iotdb.db.engine.modification.Modification;
import org.apache.iotdb.db.engine.modification.ModificationFile;
import org.apache.iotdb.db.engine.querycontext.ReadOnlyMemChunk;
import org.apache.iotdb.db.engine.storagegroup.StorageGroupProcessor.CloseTsFileCallBack;
import org.apache.iotdb.db.engine.storagegroup.StorageGroupProcessor.UpdateEndTimeCallBack;
import org.apache.iotdb.db.engine.version.VersionController;
import org.apache.iotdb.db.exception.TsFileProcessorException;
import org.apache.iotdb.db.exception.query.QueryProcessException;
import org.apache.iotdb.db.qp.constant.DatetimeUtils;
import org.apache.iotdb.db.qp.physical.crud.BatchInsertPlan;
import org.apache.iotdb.db.qp.physical.crud.InsertPlan;
import org.apache.iotdb.db.query.context.QueryContext;
import org.apache.iotdb.db.rescon.MemTablePool;
import org.apache.iotdb.db.utils.QueryUtils;
import org.apache.iotdb.db.writelog.manager.MultiFileLogNodeManager;
import org.apache.iotdb.db.writelog.node.WriteLogNode;
import org.apache.iotdb.rpc.TSStatusCode;
import org.apache.iotdb.tsfile.file.metadata.ChunkMetaData;
import org.apache.iotdb.tsfile.file.metadata.enums.TSDataType;
import org.apache.iotdb.tsfile.file.metadata.enums.TSEncoding;
import org.apache.iotdb.tsfile.utils.Pair;
import org.apache.iotdb.tsfile.write.schema.Schema;
import org.apache.iotdb.tsfile.write.writer.RestorableTsFileIOWriter;
import org.slf4j.Logger;
import org.slf4j.LoggerFactory;

public class TsFileProcessor {

  private static final Logger logger = LoggerFactory.getLogger(TsFileProcessor.class);
  private final String storageGroupName;
  /**
   * sync this object in query() and asyncTryToFlush()
   */
  private final ConcurrentLinkedDeque<IMemTable> flushingMemTables = new ConcurrentLinkedDeque<>();
  private RestorableTsFileIOWriter writer;
  private Schema schema;
  private TsFileResource tsFileResource;
  // time range index to indicate this processor belongs to which time range
  private long timeRangeId;
  /**
   * Whether the processor is in the queue of the FlushManager or being flushed by a flush thread.
   */
  private volatile boolean managedByFlushManager;
  private ReadWriteLock flushQueryLock = new ReentrantReadWriteLock();
  /**
   * It is set by the StorageGroupProcessor and checked by flush threads. (If shouldClose == true
   * and its flushingMemTables are all flushed, then the flush thread will close this file.)
   */
  private volatile boolean shouldClose;
  private IMemTable workMemTable;
  // the latest partially filled memtable
  private IMemTable filledMemTable;
  private VersionController versionController;
  /**
   * this callback is called after the corresponding TsFile is called endFile().
   */
  private CloseTsFileCallBack closeTsFileCallback;
  /**
   * this callback is called before the workMemtable is added into the flushingMemTables.
   */
  private UpdateEndTimeCallBack updateLatestFlushTimeCallback;
  private WriteLogNode logNode;
  private boolean sequence;
  private long totalMemTableSize;

  private static final String FLUSH_QUERY_WRITE_LOCKED = "{}: {} get flushQueryLock write lock";
  private static final String FLUSH_QUERY_WRITE_RELEASE = "{}: {} get flushQueryLock write lock released";

  TsFileProcessor(String storageGroupName, File tsfile, Schema schema,
      VersionController versionController,
      CloseTsFileCallBack closeTsFileCallback,
      UpdateEndTimeCallBack updateLatestFlushTimeCallback, boolean sequence)
      throws IOException {
    this.storageGroupName = storageGroupName;
    this.schema = schema;
    this.tsFileResource = new TsFileResource(tsfile, this);
    this.versionController = versionController;
    this.writer = new RestorableTsFileIOWriter(tsfile);
    this.closeTsFileCallback = closeTsFileCallback;
    this.updateLatestFlushTimeCallback = updateLatestFlushTimeCallback;
    this.sequence = sequence;
    logger.info("create a new tsfile processor {}", tsfile.getAbsolutePath());
    // a file generated by flush has only one historical version, which is itself
    this.tsFileResource
        .setHistoricalVersions(Collections.singleton(versionController.currVersion()));
  }

  public VersionController getVersionController() {
    return versionController;
  }

  public void setVersionController(VersionController versionController) {
    this.versionController = versionController;
  }

  public TsFileProcessor(String storageGroupName, TsFileResource tsFileResource, Schema schema,
      VersionController versionController, CloseTsFileCallBack closeUnsealedTsFileProcessor,
      UpdateEndTimeCallBack updateLatestFlushTimeCallback, boolean sequence,
      RestorableTsFileIOWriter writer) {
    this.storageGroupName = storageGroupName;
    this.tsFileResource = tsFileResource;
    this.schema = schema;
    this.versionController = versionController;
    this.writer = writer;
    this.closeTsFileCallback = closeUnsealedTsFileProcessor;
    this.updateLatestFlushTimeCallback = updateLatestFlushTimeCallback;
    this.sequence = sequence;
    logger.info("reopen a tsfile processor {}", tsFileResource.getFile());
  }

  /**
   * insert data in an InsertPlan into the workingMemtable.
   *
   * @param insertPlan physical plan of insertion
   * @return succeed or fail
   */
  public boolean insert(InsertPlan insertPlan, boolean partiallyFilled) throws QueryProcessException {
    if (partiallyFilled) {
      if (filledMemTable == null) {
        filledMemTable = MemTablePool.getInstance().getAvailableMemTable(this);
      }
      // insert insertPlan to the partially filled memtable
      filledMemTable.insert(insertPlan);
    } else {
      if (workMemTable == null) {
        workMemTable = MemTablePool.getInstance().getAvailableMemTable(this);
      }
      // insert insertPlan to the work memtable
      workMemTable.insert(insertPlan);
    }

    if (IoTDBDescriptor.getInstance().getConfig().isEnableWal()) {
      try {
        getLogNode().write(insertPlan);
      } catch (IOException e) {
        logger.error("{}: {} write WAL failed", storageGroupName,
            tsFileResource.getFile().getName(), e);
        return false;
      }
    }

    // update start time of this memtable
    tsFileResource.updateStartTime(insertPlan.getDeviceId(), insertPlan.getTime());
    //for sequence tsfile, we update the endTime only when the file is prepared to be closed.
    //for unsequence tsfile, we have to update the endTime for each insertion.
    if (!sequence) {
      tsFileResource.updateEndTime(insertPlan.getDeviceId(), insertPlan.getTime());
    }

    return true;
  }

  public boolean insertBatch(BatchInsertPlan batchInsertPlan, int start, int mid, int end,
      Integer[] results) throws QueryProcessException {
    if (end > mid + 1) {
      if (workMemTable == null) {
        workMemTable = MemTablePool.getInstance().getAvailableMemTable(this);
      }
      // insert insertPlan to the work memtable
      workMemTable.insertBatch(batchInsertPlan, mid, end);
    }

    if (mid > start) {
      if (filledMemTable == null) {
        filledMemTable = MemTablePool.getInstance().getAvailableMemTable(this);
      }
      // insert insertPlan to the partially filled memtable
      filledMemTable.insertBatch(batchInsertPlan, start, mid + 1);
    }

    if (IoTDBDescriptor.getInstance().getConfig().isEnableWal()) {
      try {
        batchInsertPlan.setStart(start);
        batchInsertPlan.setEnd(end);
        getLogNode().write(batchInsertPlan);
      } catch (IOException e) {
        logger.error("{}: {} write WAL failed", storageGroupName,
            tsFileResource.getFile().getName(), e);
        for (int i = start; i < end; i++) {
          results[i] = TSStatusCode.INTERNAL_SERVER_ERROR.getStatusCode();
        }
        return false;
      }
    }

    tsFileResource
        .updateStartTime(batchInsertPlan.getDeviceId(), batchInsertPlan.getTimes()[start]);

    //for sequence tsfile, we update the endTime only when the file is prepared to be closed.
    //for unsequence tsfile, we have to update the endTime for each insertion.
    if (!sequence) {
      tsFileResource
          .updateEndTime(batchInsertPlan.getDeviceId(), batchInsertPlan.getTimes()[end - 1]);
    }

    return true;
  }

  /**
   * Delete data which belongs to the timeseries `deviceId.measurementId` and the timestamp of which
   * <= 'timestamp' in the deletion. <br/>
   * <p>
   * Delete data in both working MemTable and flushing MemTables.
   */
  public void deleteDataInMemory(Deletion deletion) {
    flushQueryLock.writeLock().lock();
    if (logger.isDebugEnabled()) {
      logger.debug(FLUSH_QUERY_WRITE_LOCKED, storageGroupName, tsFileResource.getFile().getName());
    }
    try {
      if (workMemTable != null) {
        workMemTable
            .delete(deletion.getDevice(), deletion.getMeasurement(), deletion.getTimestamp());
      }
      // flushing memTables are immutable, only record this deletion in these memTables for query
      for (IMemTable memTable : flushingMemTables) {
        memTable.delete(deletion);
      }
    } finally {
      flushQueryLock.writeLock().unlock();
      if (logger.isDebugEnabled()) {
        logger.debug(FLUSH_QUERY_WRITE_RELEASE, storageGroupName,
            tsFileResource.getFile().getName());
      }
    }
  }

  public TsFileResource getTsFileResource() {
    return tsFileResource;
  }

  boolean shouldFlushFilledMemTable() {
    return filledMemTable != null
        && filledMemTable.memSize() > getMemtableSizeThresholdBasedOnSeriesNum();
  }

  boolean shouldFlushWorkMemTable() {
    return workMemTable != null
        && workMemTable.memSize() > getMemtableSizeThresholdBasedOnSeriesNum();
  }

  boolean hasPartiallyFilled() {
    IoTDBConfig config = IoTDBDescriptor.getInstance().getConfig();
    return workMemTable != null
        && workMemTable.memSize() > (long)(getMemtableSizeThresholdBasedOnSeriesNum() *
        config.getDefaultSequentialDataRatio());
  }

  boolean hasFilledMemTable() {
    return filledMemTable != null;
  }

  void adjustSequenceMemTable() {
    flushQueryLock.writeLock().lock();
    try {
      filledMemTable = workMemTable;
      workMemTable = null;
    } finally {
      flushQueryLock.writeLock().unlock();
    }
  }

  /**
   * <p>In the dynamic parameter adjustment module{@link IoTDBConfigDynamicAdapter}, it calculated
   * the average size of each metatable{@link IoTDBConfigDynamicAdapter#tryToAdaptParameters()}.
   * However, considering that the number of timeseries between storage groups may vary greatly,
   * it's inappropriate to judge whether to flush the memtable according to the average memtable
   * size. We need to adjust it according to the number of timeseries in a specific storage group.
   */
  private long getMemtableSizeThresholdBasedOnSeriesNum() {
    IoTDBConfig config = IoTDBDescriptor.getInstance().getConfig();
    long memTableSize = (long) (config.getMemtableSizeThreshold() * config.getMaxMemtableNumber()
        / IoTDBDescriptor.getInstance().getConfig().getMemtableNumInEachStorageGroup()
        * ActiveTimeSeriesCounter.getInstance()
        .getActiveRatio(storageGroupName));
    return Math.max(memTableSize, config.getMemtableSizeThreshold());
  }


  public boolean shouldClose() {
    long fileSize = tsFileResource.getFileSize();
    long fileSizeThreshold = IoTDBDescriptor.getInstance().getConfig()
        .getTsFileSizeThreshold();
    return fileSize > fileSizeThreshold;
  }

  void syncClose() {
    logger.info("Sync close file: {}, will firstly async close it",
        tsFileResource.getFile().getAbsolutePath());
    if (shouldClose) {
      return;
    }
    synchronized (flushingMemTables) {
      try {
        asyncClose();
        long startTime = System.currentTimeMillis();
        while (!flushingMemTables.isEmpty()) {
          flushingMemTables.wait(60_000);
          if (System.currentTimeMillis() - startTime > 60_000) {
            logger.warn("{} has spent {}s for waiting flushing one memtable; {} left (first: {}). FlushingManager info: {}",
                this.tsFileResource.getFile().getAbsolutePath(),
                (System.currentTimeMillis() - startTime)/1000,
                flushingMemTables.size(),
                flushingMemTables.getFirst(),
                FlushManager.getInstance()
                );
          }

        }
      } catch (InterruptedException e) {
        logger.error("{}: {} wait close interrupted", storageGroupName,
            tsFileResource.getFile().getName(), e);
        Thread.currentThread().interrupt();
      }
    }
    logger.info("File {} is closed synchronously", tsFileResource.getFile().getAbsolutePath());
  }


  void asyncClose() {
    flushQueryLock.writeLock().lock();
    if (logger.isDebugEnabled()) {
      logger.debug(FLUSH_QUERY_WRITE_LOCKED, storageGroupName, tsFileResource.getFile().getName());
    }
    try {
      logger.info("Async close the file: {}", tsFileResource.getFile().getAbsolutePath());
      if (shouldClose) {
        return;
      }
      // when a flush thread serves this TsFileProcessor (because the processor is submitted by
      // registerTsFileProcessor()), the thread will seal the corresponding TsFile and
      // execute other cleanup works if (shouldClose == true and flushingMemTables is empty).

      // To ensure there must be a flush thread serving this processor after the field `shouldClose`
      // is set true, we need to generate a NotifyFlushMemTable as a signal task and submit it to
      // the FlushManager.
<<<<<<< HEAD
      IMemTable tmpWorkMemTable = workMemTable == null ? new NotifyFlushMemTable() : workMemTable;
      IMemTable tmpFilledMemTable = filledMemTable == null ? new NotifyFlushMemTable() : filledMemTable;
      if (logger.isDebugEnabled()) {
        if (tmpWorkMemTable.isSignalMemTable()) {
          logger.debug(
              "storage group {} add a signal memtable into flushing memtable list when async close",
              storageGroupName);
        } else {
          logger
              .debug("storage group {} async flush a memtable when async close", storageGroupName);
        }
        if (tmpFilledMemTable.isSignalMemTable()) {
          logger.debug(
              "storage group {} add a signal memtable into flushing memtable list when async close",
              storageGroupName);
        } else {
          logger
              .debug("storage group {} async flush a memtable when async close", storageGroupName);
        }
      }
      try {
        addAMemtableIntoFlushingList(tmpWorkMemTable);
        addAMemtableIntoFlushingList(tmpFilledMemTable);
      } catch (IOException e) {
        logger.error("async close failed, because", e);
=======

      //we have to add the memtable into flushingList first and then set the shouldClose tag.
      // see https://issues.apache.org/jira/browse/IOTDB-510
      IMemTable tmpMemTable = workMemTable == null ? new NotifyFlushMemTable() : workMemTable;
      if (logger.isDebugEnabled()) {
        logger
            .debug("{}: {} async flush a memtable (signal = {}) when async close",
                storageGroupName, tsFileResource.getFile().getName(), tmpMemTable.isSignalMemTable());
      }
      try {
        addAMemtableIntoFlushingList(tmpMemTable);
        shouldClose = true;
        tsFileResource.setCloseFlag();
      } catch (Exception e) {
        logger.error("{}: {} async close failed, because", storageGroupName,
            tsFileResource.getFile().getName(), e);
>>>>>>> 6fc0aa98
      }
    } finally {
      flushQueryLock.writeLock().unlock();
      if (logger.isDebugEnabled()) {
        logger.debug(FLUSH_QUERY_WRITE_RELEASE, storageGroupName,
            tsFileResource.getFile().getName());
      }
    }
  }

  /**
   * TODO if the flushing thread is too fast, the tmpMemTable.wait() may never wakeup
   * Tips: I am trying to solve this issue by checking whether the table exist before wait()
   */
  public void syncFlush() throws IOException {
    IMemTable tmpMemTable;
    flushQueryLock.writeLock().lock();
    if (logger.isDebugEnabled()) {
      logger.debug(FLUSH_QUERY_WRITE_LOCKED, storageGroupName, tsFileResource.getFile().getName());
    }
    try {
<<<<<<< HEAD
      if (filledMemTable == null) {
        tmpMemTable = workMemTable == null ? new NotifyFlushMemTable() : workMemTable;
      } else {
        tmpMemTable = filledMemTable;
      }
      if (tmpMemTable.isSignalMemTable()) {
        logger.debug("add a signal memtable into flushing memtable list when sync flush");
=======
      tmpMemTable = workMemTable == null ? new NotifyFlushMemTable() : workMemTable;
      if (logger.isDebugEnabled() && tmpMemTable.isSignalMemTable()) {
        logger.debug("{}: {} add a signal memtable into flushing memtable list when sync flush",
            storageGroupName, tsFileResource.getFile().getName());
>>>>>>> 6fc0aa98
      }
      addAMemtableIntoFlushingList(tmpMemTable);
    } finally {
      flushQueryLock.writeLock().unlock();
      if (logger.isDebugEnabled()) {
        logger.error(FLUSH_QUERY_WRITE_RELEASE, storageGroupName,
            tsFileResource.getFile().getName());
      }
    }

    synchronized (tmpMemTable) {
      try {
        long startWait = System.currentTimeMillis();
        while (flushingMemTables.contains(tmpMemTable)) {
          tmpMemTable.wait(1000);

          if ((System.currentTimeMillis() - startWait) > 60_000) {
            logger.warn("has waited for synced flushing a memtable in {} for 60 seconds.",
                this.tsFileResource.getFile().getAbsolutePath());
            startWait = System.currentTimeMillis();
          }
        }
      } catch (InterruptedException e) {
        logger.error("{}: {} wait flush finished meets error", storageGroupName,
            tsFileResource.getFile().getName(), e);
        Thread.currentThread().interrupt();
      }
    }
  }

  /**
   * put work or filled memtable into flushing list and set it to null
   */
  public void asyncFlush() {
    flushQueryLock.writeLock().lock();
    if (logger.isDebugEnabled()) {
      logger.debug(FLUSH_QUERY_WRITE_LOCKED, storageGroupName, tsFileResource.getFile().getName());
    }
    try {
      if (filledMemTable == null) {
        if (workMemTable == null) {
          return;
        } else {
          addAMemtableIntoFlushingList(workMemTable);
        }
      } else {
        addAMemtableIntoFlushingList(filledMemTable);
      }
<<<<<<< HEAD
    } catch (IOException e) {
      logger.error("WAL notify start flush failed", e);
=======
      addAMemtableIntoFlushingList(workMemTable);
    } catch (Exception e) {
      logger.error("{}: {} add a memtable into flushing listfailed", storageGroupName,
          tsFileResource.getFile().getName(), e);
>>>>>>> 6fc0aa98
    } finally {
      flushQueryLock.writeLock().unlock();
      if (logger.isDebugEnabled()) {
        logger.debug(FLUSH_QUERY_WRITE_RELEASE, storageGroupName,
            tsFileResource.getFile().getName());
      }
    }
  }

  /**
   * this method calls updateLatestFlushTimeCallback and move the given memtable into the flushing
   * queue, set the current partially filled memtable as null and then register the tsfileProcessor
   * into the flushManager again.
   */
  private void addAMemtableIntoFlushingList(IMemTable tobeFlushed) throws IOException {
    if(!updateLatestFlushTimeCallback.call(this)){
      logger.error("{}: {} Memetable info: {}", storageGroupName,
          tsFileResource.getFile().getName(), tobeFlushed.getMemTableMap());
    }
    flushingMemTables.addLast(tobeFlushed);
    if (logger.isDebugEnabled()) {
      logger.debug(
          "{}: {} Memtable (signal = {}) is added into the flushing Memtable, queue size = {}",
          storageGroupName, tsFileResource.getFile().getName(),
          tobeFlushed.isSignalMemTable(), flushingMemTables.size());
    }
    long cur = versionController.nextVersion();
    tobeFlushed.setVersion(cur);
    if (IoTDBDescriptor.getInstance().getConfig().isEnableWal()) {
      getLogNode().notifyStartFlush();
    }
    if (!tobeFlushed.isSignalMemTable()) {
      totalMemTableSize += tobeFlushed.memSize();
    }
    if (filledMemTable == null) {
      workMemTable = null;
    } else {
      filledMemTable = null;
    }
    FlushManager.getInstance().registerTsFileProcessor(this);
  }


  /**
   * put back the memtable to MemTablePool and make metadata in writer visible
   */
  private void releaseFlushedMemTable(IMemTable memTable) {
    flushQueryLock.writeLock().lock();
    if (logger.isDebugEnabled()) {
      logger.debug(FLUSH_QUERY_WRITE_LOCKED, storageGroupName,
          tsFileResource.getFile().getName());
    }
    try {
      writer.makeMetadataVisible();
      if (!flushingMemTables.remove(memTable)) {
        logger.warn(
            "{}: {} put the memtable (signal={}) out of flushingMemtables but it is not in the queue.",
            storageGroupName, tsFileResource.getFile().getName(), memTable.isSignalMemTable());
      } else if (logger.isDebugEnabled()){
        logger.debug(
            "{}: {} memtable (signal={}) is removed from the queue. {} left.", storageGroupName,
            tsFileResource.getFile().getName(),
            memTable.isSignalMemTable(), flushingMemTables.size());
      }
      memTable.release();
      MemTablePool.getInstance().putBack(memTable, storageGroupName);
      if (logger.isDebugEnabled()) {
        logger.debug("{}: {} flush finished, remove a memtable from flushing list, "
            + "flushing memtable list size: {}", storageGroupName,
            tsFileResource.getFile().getName(), flushingMemTables.size());
      }
    } catch (Exception e) {
      logger.error("{}: {}", storageGroupName, tsFileResource.getFile().getName(), e);
    } finally {
      flushQueryLock.writeLock().unlock();
      if (logger.isDebugEnabled()) {
        logger.debug(FLUSH_QUERY_WRITE_RELEASE, storageGroupName,
            tsFileResource.getFile().getName());
      }
    }
  }

  /**
   * Take the first MemTable from the flushingMemTables and flush it. Called by a flush thread of
   * the flush manager pool
   */
  public void flushOneMemTable() {
    IMemTable memTableToFlush;
    memTableToFlush = flushingMemTables.getFirst();
    if (logger.isInfoEnabled()) {
      logger.info("{}: {} starts to flush a memtable in a flush thread", storageGroupName,
              tsFileResource.getFile().getName());
    }
    // signal memtable only may appear when calling asyncClose()
    if (!memTableToFlush.isSignalMemTable()) {
      MemTableFlushTask flushTask = new MemTableFlushTask(memTableToFlush, schema, writer,
          storageGroupName);
      try {
        writer.mark();
        flushTask.syncFlushMemTable();
      } catch (Exception e) {
        logger.error("{}: {} meet error when flushing a memtable, change system mode to read-only",
            storageGroupName, tsFileResource.getFile().getName(), e);
        IoTDBDescriptor.getInstance().getConfig().setReadOnly(true);
        try {
          logger.error("{}: {} IOTask meets error, truncate the corrupted data", storageGroupName,
              tsFileResource.getFile().getName(), e);
          writer.reset();
        } catch (IOException e1) {
          logger.error("{}: {} Truncate corrupted data meets error", storageGroupName,
              tsFileResource.getFile().getName(), e1);
        }
        Thread.currentThread().interrupt();
      }

      if (IoTDBDescriptor.getInstance().getConfig().isEnableWal()) {
        getLogNode().notifyEndFlush();
      }
    }
    if (logger.isDebugEnabled()) {
      logger.debug("{}: {} try get lock to release a memtable (signal={})", storageGroupName,
          tsFileResource.getFile().getName(), memTableToFlush.isSignalMemTable());
    }
    // for sync flush
    synchronized (memTableToFlush) {
      releaseFlushedMemTable(memTableToFlush);
      memTableToFlush.notifyAll();
      if (logger.isDebugEnabled()) {
        logger.debug("{}: {} released a memtable (signal={}), flushingMemtables size ={}",
            storageGroupName, tsFileResource.getFile().getName(),
            memTableToFlush.isSignalMemTable(), flushingMemTables.size());
      }
    }

    if (shouldClose && flushingMemTables.isEmpty()) {
      try {
        writer.mark();
        try {
          double compressionRatio = ((double) totalMemTableSize) / writer.getPos();
          if (logger.isDebugEnabled()) {
            logger.debug(
                "The compression ratio of tsfile {} is {}, totalMemTableSize: {}, the file size: {}",
                writer.getFile().getAbsolutePath(), compressionRatio, totalMemTableSize,
                writer.getPos());
          }
          if (compressionRatio == 0) {
            logger.error(
                "{} The compression ratio of tsfile {} is 0, totalMemTableSize: {}, the file size: {}",
                storageGroupName, writer.getFile().getAbsolutePath(), totalMemTableSize, writer.getPos());
          }
          CompressionRatio.getInstance().updateRatio(compressionRatio);
        } catch (IOException e) {
          logger.error("{}: {} update compression ratio failed", storageGroupName,
              tsFileResource.getFile().getName(), e);
        }
        if (logger.isDebugEnabled()) {
          logger.debug("{}: {} flushingMemtables is empty and will close the file", storageGroupName,
              tsFileResource.getFile().getName());
        }
        endFile();
      } catch (Exception e) {
        logger.error("{} meet error when flush FileMetadata to {}, change system mode to read-only",
            storageGroupName, tsFileResource.getFile().getAbsolutePath());
        IoTDBDescriptor.getInstance().getConfig().setReadOnly(true);
        try {
          writer.reset();
        } catch (IOException e1) {
          logger.error("{}: {} truncate corrupted data meets error", storageGroupName,
              tsFileResource.getFile().getName(), e1);
        }
        logger.error("{}: {} marking or ending file meet error", storageGroupName,
            tsFileResource.getFile().getName(), e);
      }
      // for sync close
      if (logger.isDebugEnabled()) {
        logger.debug("{}: {} try to get flushingMemtables lock.", storageGroupName,
            tsFileResource.getFile().getName());
      }
      synchronized (flushingMemTables) {
        flushingMemTables.notifyAll();
      }
    }
  }

  private void endFile() throws IOException, TsFileProcessorException {
    long closeStartTime = System.currentTimeMillis();
    tsFileResource.serialize();
    writer.endFile(schema);
    tsFileResource.cleanCloseFlag();

    // remove this processor from Closing list in StorageGroupProcessor,
    // mark the TsFileResource closed, no need writer anymore
    closeTsFileCallback.call(this);

    writer = null;

    if (logger.isInfoEnabled()) {
      long closeEndTime = System.currentTimeMillis();
      logger.info("Storage group {} close the file {}, start time is {}, end time is {}, "
              + "time consumption of flushing metadata is {}ms",
          storageGroupName, tsFileResource.getFile().getAbsoluteFile(),
          DatetimeUtils.convertMillsecondToZonedDateTime(closeStartTime),
          DatetimeUtils.convertMillsecondToZonedDateTime(closeEndTime),
          closeEndTime - closeStartTime);
    }
  }


  public boolean isManagedByFlushManager() {
    return managedByFlushManager;
  }

  public void setManagedByFlushManager(boolean managedByFlushManager) {
    this.managedByFlushManager = managedByFlushManager;
  }

  WriteLogNode getLogNode() {
    if (logNode == null) {
      logNode = MultiFileLogNodeManager.getInstance()
          .getNode(storageGroupName + "-" + tsFileResource.getFile().getName());
    }
    return logNode;
  }

  public void close() throws TsFileProcessorException {
    try {
      //when closing resource file, its corresponding mod file is also closed.
      tsFileResource.close();
      MultiFileLogNodeManager.getInstance()
          .deleteNode(storageGroupName + "-" + tsFileResource.getFile().getName());
    } catch (IOException e) {
      throw new TsFileProcessorException(e);
    }
  }

  public int getFlushingMemTableSize() {
    return flushingMemTables.size();
  }

  public long getWorkMemTableMemory() {
    return workMemTable.memSize();
  }

  public long getFilledMemTableMemory() {
    return filledMemTable.memSize();
  }

  RestorableTsFileIOWriter getWriter() {
    return writer;
  }

  public String getStorageGroupName() {
    return storageGroupName;
  }

  /**
   * get the chunk(s) in the memtable (one from work memtable and the other ones in flushing
   * memtables and then compact them into one TimeValuePairSorter). Then get the related
   * ChunkMetadata of data on disk.
   *
   * @param deviceId device id
   * @param measurementId sensor id
   * @param dataType data type
   * @param encoding encoding
   * @return left: the chunk data in memory; right: the chunkMetadatas of data on disk
   */
  public Pair<List<ReadOnlyMemChunk>, List<ChunkMetaData>> query(String deviceId,
      String measurementId, TSDataType dataType, TSEncoding encoding, Map<String, String> props,
      QueryContext context) {
    if (logger.isDebugEnabled()) {
      logger.debug("{}: {} get flushQueryLock read lock", storageGroupName,
          tsFileResource.getFile().getName());
    }
    flushQueryLock.readLock().lock();
    try {
      List<ReadOnlyMemChunk> readOnlyMemChunks = new ArrayList<>();
      for (IMemTable flushingMemTable : flushingMemTables) {
        if (flushingMemTable.isSignalMemTable()) {
          continue;
        }
        ReadOnlyMemChunk memChunk = flushingMemTable.query(deviceId, measurementId,
            dataType, encoding, props, context.getQueryTimeLowerBound());
        if (memChunk != null) {
          readOnlyMemChunks.add(memChunk);
        }
      }
      if (workMemTable != null) {
        ReadOnlyMemChunk memChunk = workMemTable.query(deviceId, measurementId, dataType, encoding,
            props, context.getQueryTimeLowerBound());
        if (memChunk != null) {
          readOnlyMemChunks.add(memChunk);
        }
      }

      ModificationFile modificationFile = tsFileResource.getModFile();
      List<Modification> modifications = context.getPathModifications(modificationFile,
          deviceId + IoTDBConstant.PATH_SEPARATOR + measurementId);

      List<ChunkMetaData> chunkMetaDataList = writer
          .getVisibleMetadataList(deviceId, measurementId, dataType);
      QueryUtils.modifyChunkMetaData(chunkMetaDataList,
          modifications);

      chunkMetaDataList.removeIf(context::chunkNotSatisfy);

      return new Pair<>(readOnlyMemChunks, chunkMetaDataList);
    } catch (Exception e) {
      logger.error("{}: {} get ReadOnlyMemChunk has error", storageGroupName,
          tsFileResource.getFile().getName(), e);
    } finally {
      flushQueryLock.readLock().unlock();
      if (logger.isDebugEnabled()) {
        logger.debug("{}: {} release flushQueryLock read lock", storageGroupName,
            tsFileResource.getFile().getName());
      }
    }
    return null;
  }

  public long getTimeRangeId() {
    return timeRangeId;
  }

  public void setTimeRangeId(long timeRangeId) {
    this.timeRangeId = timeRangeId;
  }
}<|MERGE_RESOLUTION|>--- conflicted
+++ resolved
@@ -374,50 +374,27 @@
       // To ensure there must be a flush thread serving this processor after the field `shouldClose`
       // is set true, we need to generate a NotifyFlushMemTable as a signal task and submit it to
       // the FlushManager.
-<<<<<<< HEAD
+
+      //we have to add the memtable into flushingList first and then set the shouldClose tag.
+      // see https://issues.apache.org/jira/browse/IOTDB-510
       IMemTable tmpWorkMemTable = workMemTable == null ? new NotifyFlushMemTable() : workMemTable;
       IMemTable tmpFilledMemTable = filledMemTable == null ? new NotifyFlushMemTable() : filledMemTable;
       if (logger.isDebugEnabled()) {
-        if (tmpWorkMemTable.isSignalMemTable()) {
-          logger.debug(
-              "storage group {} add a signal memtable into flushing memtable list when async close",
-              storageGroupName);
-        } else {
-          logger
-              .debug("storage group {} async flush a memtable when async close", storageGroupName);
-        }
-        if (tmpFilledMemTable.isSignalMemTable()) {
-          logger.debug(
-              "storage group {} add a signal memtable into flushing memtable list when async close",
-              storageGroupName);
-        } else {
-          logger
-              .debug("storage group {} async flush a memtable when async close", storageGroupName);
-        }
+        logger
+            .debug("{}: {} async flush a memtable (signal = {}) when async close",
+                storageGroupName, tsFileResource.getFile().getName(), tmpWorkMemTable.isSignalMemTable());
+        logger
+            .debug("{}: {} async flush a memtable (signal = {}) when async close",
+                storageGroupName, tsFileResource.getFile().getName(), tmpFilledMemTable.isSignalMemTable());
       }
       try {
         addAMemtableIntoFlushingList(tmpWorkMemTable);
         addAMemtableIntoFlushingList(tmpFilledMemTable);
-      } catch (IOException e) {
-        logger.error("async close failed, because", e);
-=======
-
-      //we have to add the memtable into flushingList first and then set the shouldClose tag.
-      // see https://issues.apache.org/jira/browse/IOTDB-510
-      IMemTable tmpMemTable = workMemTable == null ? new NotifyFlushMemTable() : workMemTable;
-      if (logger.isDebugEnabled()) {
-        logger
-            .debug("{}: {} async flush a memtable (signal = {}) when async close",
-                storageGroupName, tsFileResource.getFile().getName(), tmpMemTable.isSignalMemTable());
-      }
-      try {
-        addAMemtableIntoFlushingList(tmpMemTable);
         shouldClose = true;
         tsFileResource.setCloseFlag();
-      } catch (Exception e) {
+      } catch (IOException e) {
         logger.error("{}: {} async close failed, because", storageGroupName,
             tsFileResource.getFile().getName(), e);
->>>>>>> 6fc0aa98
       }
     } finally {
       flushQueryLock.writeLock().unlock();
@@ -439,20 +416,14 @@
       logger.debug(FLUSH_QUERY_WRITE_LOCKED, storageGroupName, tsFileResource.getFile().getName());
     }
     try {
-<<<<<<< HEAD
       if (filledMemTable == null) {
         tmpMemTable = workMemTable == null ? new NotifyFlushMemTable() : workMemTable;
       } else {
         tmpMemTable = filledMemTable;
       }
-      if (tmpMemTable.isSignalMemTable()) {
-        logger.debug("add a signal memtable into flushing memtable list when sync flush");
-=======
-      tmpMemTable = workMemTable == null ? new NotifyFlushMemTable() : workMemTable;
       if (logger.isDebugEnabled() && tmpMemTable.isSignalMemTable()) {
         logger.debug("{}: {} add a signal memtable into flushing memtable list when sync flush",
             storageGroupName, tsFileResource.getFile().getName());
->>>>>>> 6fc0aa98
       }
       addAMemtableIntoFlushingList(tmpMemTable);
     } finally {
@@ -501,15 +472,9 @@
       } else {
         addAMemtableIntoFlushingList(filledMemTable);
       }
-<<<<<<< HEAD
-    } catch (IOException e) {
-      logger.error("WAL notify start flush failed", e);
-=======
-      addAMemtableIntoFlushingList(workMemTable);
     } catch (Exception e) {
       logger.error("{}: {} add a memtable into flushing listfailed", storageGroupName,
           tsFileResource.getFile().getName(), e);
->>>>>>> 6fc0aa98
     } finally {
       flushQueryLock.writeLock().unlock();
       if (logger.isDebugEnabled()) {
