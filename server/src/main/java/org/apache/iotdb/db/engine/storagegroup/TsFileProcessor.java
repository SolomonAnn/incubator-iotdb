/*
 * Licensed to the Apache Software Foundation (ASF) under one
 * or more contributor license agreements.  See the NOTICE file
 * distributed with this work for additional information
 * regarding copyright ownership.  The ASF licenses this file
 * to you under the Apache License, Version 2.0 (the
 * "License"); you may not use this file except in compliance
 * with the License.  You may obtain a copy of the License at
 *
 *     http://www.apache.org/licenses/LICENSE-2.0
 *
 * Unless required by applicable law or agreed to in writing,
 * software distributed under the License is distributed on an
 * "AS IS" BASIS, WITHOUT WARRANTIES OR CONDITIONS OF ANY
 * KIND, either express or implied.  See the License for the
 * specific language governing permissions and limitations
 * under the License.
 */
package org.apache.iotdb.db.engine.storagegroup;

import java.io.File;
import java.io.IOException;
import java.util.Collections;
import java.util.List;
import java.util.Map;
import java.util.concurrent.ConcurrentLinkedDeque;
import java.util.concurrent.ExecutionException;
import java.util.concurrent.locks.ReadWriteLock;
import java.util.concurrent.locks.ReentrantReadWriteLock;
import org.apache.iotdb.db.conf.IoTDBConfig;
import org.apache.iotdb.db.conf.IoTDBConstant;
import org.apache.iotdb.db.conf.IoTDBDescriptor;
import org.apache.iotdb.db.conf.adapter.ActiveTimeSeriesCounter;
import org.apache.iotdb.db.conf.adapter.CompressionRatio;
import org.apache.iotdb.db.conf.adapter.IoTDBConfigDynamicAdapter;
import org.apache.iotdb.db.engine.flush.FlushManager;
import org.apache.iotdb.db.engine.flush.MemTableFlushTask;
import org.apache.iotdb.db.engine.flush.NotifyFlushMemTable;
import org.apache.iotdb.db.engine.memtable.IMemTable;
import org.apache.iotdb.db.engine.memtable.MemSeriesLazyMerger;
import org.apache.iotdb.db.engine.modification.Deletion;
import org.apache.iotdb.db.engine.modification.Modification;
import org.apache.iotdb.db.engine.modification.ModificationFile;
import org.apache.iotdb.db.engine.querycontext.ReadOnlyMemChunk;
import org.apache.iotdb.db.engine.storagegroup.StorageGroupProcessor.CloseTsFileCallBack;
import org.apache.iotdb.db.engine.storagegroup.StorageGroupProcessor.UpdateEndTimeCallBack;
import org.apache.iotdb.db.engine.version.VersionController;
import org.apache.iotdb.db.exception.TsFileProcessorException;
import org.apache.iotdb.db.exception.query.QueryProcessException;
import org.apache.iotdb.db.qp.constant.DatetimeUtils;
import org.apache.iotdb.db.qp.physical.crud.BatchInsertPlan;
import org.apache.iotdb.db.qp.physical.crud.InsertPlan;
import org.apache.iotdb.db.query.context.QueryContext;
import org.apache.iotdb.db.rescon.MemTablePool;
import org.apache.iotdb.db.utils.QueryUtils;
import org.apache.iotdb.db.writelog.manager.MultiFileLogNodeManager;
import org.apache.iotdb.db.writelog.node.WriteLogNode;
import org.apache.iotdb.rpc.TSStatusCode;
import org.apache.iotdb.tsfile.file.metadata.ChunkMetaData;
import org.apache.iotdb.tsfile.file.metadata.enums.TSDataType;
import org.apache.iotdb.tsfile.utils.Pair;
import org.apache.iotdb.tsfile.write.schema.Schema;
import org.apache.iotdb.tsfile.write.writer.RestorableTsFileIOWriter;
import org.slf4j.Logger;
import org.slf4j.LoggerFactory;

public class TsFileProcessor {

  private static final Logger logger = LoggerFactory.getLogger(TsFileProcessor.class);
  private final String storageGroupName;
  /**
   * sync this object in query() and asyncTryToFlush()
   */
  private final ConcurrentLinkedDeque<IMemTable> flushingMemTables = new ConcurrentLinkedDeque<>();
  private RestorableTsFileIOWriter writer;
  private Schema schema;
  private TsFileResource tsFileResource;
  // time range index to indicate this processor belongs to which time range
  private long timeRangeId;
  /**
   * Whether the processor is in the queue of the FlushManager or being flushed by a flush thread.
   */
  private volatile boolean managedByFlushManager;
  private ReadWriteLock flushQueryLock = new ReentrantReadWriteLock();
  /**
   * It is set by the StorageGroupProcessor and checked by flush threads. (If shouldClose == true
   * and its flushingMemTables are all flushed, then the flush thread will close this file.)
   */
  private volatile boolean shouldClose;
  private IMemTable workMemTable;
<<<<<<< HEAD

  // the latest partially filled memtable
  private IMemTable filledMemTable;

  /**
   * sync this object in query() and asyncTryToFlush()
   */
  private final ConcurrentLinkedDeque<IMemTable> flushingMemTables = new ConcurrentLinkedDeque<>();


=======
>>>>>>> 7c0f1d5e
  private VersionController versionController;
  /**
   * this callback is called after the corresponding TsFile is called endFile().
   */
  private CloseTsFileCallBack closeTsFileCallback;
  /**
   * this callback is called before the workMemtable is added into the flushingMemTables.
   */
  private UpdateEndTimeCallBack updateLatestFlushTimeCallback;
  private WriteLogNode logNode;
  private boolean sequence;
  private long totalMemTableSize;

  TsFileProcessor(String storageGroupName, File tsfile, Schema schema,
      VersionController versionController,
      CloseTsFileCallBack closeTsFileCallback,
      UpdateEndTimeCallBack updateLatestFlushTimeCallback, boolean sequence)
      throws IOException {
    this.storageGroupName = storageGroupName;
    this.schema = schema;
    this.tsFileResource = new TsFileResource(tsfile, this);
    this.versionController = versionController;
    this.writer = new RestorableTsFileIOWriter(tsfile);
    this.closeTsFileCallback = closeTsFileCallback;
    this.updateLatestFlushTimeCallback = updateLatestFlushTimeCallback;
    this.sequence = sequence;
    logger.info("create a new tsfile processor {}", tsfile.getAbsolutePath());

    // a file generated by flush has only one historical version, which is itself
    this.tsFileResource.setHistoricalVersions(Collections.singleton(versionController.currVersion()));
  }

  public VersionController getVersionController() {
    return versionController;
  }

  public void setVersionController(VersionController versionController) {
    this.versionController = versionController;
  }

  public TsFileProcessor(String storageGroupName, TsFileResource tsFileResource, Schema schema,
      VersionController versionController, CloseTsFileCallBack closeUnsealedTsFileProcessor,
      UpdateEndTimeCallBack updateLatestFlushTimeCallback, boolean sequence, RestorableTsFileIOWriter writer) {
    this.storageGroupName =storageGroupName;
    this.tsFileResource = tsFileResource;
    this.schema = schema;
    this.versionController = versionController;
    this.writer = writer;
    this.closeTsFileCallback = closeUnsealedTsFileProcessor;
    this.updateLatestFlushTimeCallback = updateLatestFlushTimeCallback;
    this.sequence = sequence;
    logger.info("reopen a tsfile processor {}", tsFileResource.getFile());
  }

  /**
   * insert data in an InsertPlan into the workingMemtable.
   *
   * @param insertPlan physical plan of insertion
   * @return succeed or fail
   */
  public boolean insert(InsertPlan insertPlan, boolean partiallyFilled) throws QueryProcessException {
    if (partiallyFilled) {
      if (filledMemTable == null) {
        filledMemTable = MemTablePool.getInstance().getAvailableMemTable(this);
      }
      // insert insertPlan to the partially filled memtable
      filledMemTable.insert(insertPlan);
    } else {
      if (workMemTable == null) {
        workMemTable = MemTablePool.getInstance().getAvailableMemTable(this);
      }
      // insert insertPlan to the work memtable
      workMemTable.insert(insertPlan);
    }

    if (IoTDBDescriptor.getInstance().getConfig().isEnableWal()) {
      try {
        getLogNode().write(insertPlan);
      } catch (IOException e) {
        logger.error("write WAL failed", e);
        return false;
      }
    }

    // update start time of this memtable
    tsFileResource.updateStartTime(insertPlan.getDeviceId(), insertPlan.getTime());
    //for sequence tsfile, we update the endTime only when the file is prepared to be closed.
    //for unsequence tsfile, we have to update the endTime for each insertion.
    if (!sequence) {
      tsFileResource.updateEndTime(insertPlan.getDeviceId(), insertPlan.getTime());
    }

    return true;
  }

<<<<<<< HEAD
  public boolean insertBatch(BatchInsertPlan batchInsertPlan, List<Integer> indexes,
      List<Integer> partiallyFilledIndexes, Integer[] results) throws QueryProcessException {
=======
  public boolean insertBatch(BatchInsertPlan batchInsertPlan, int start, int end,
      Integer[] results) throws QueryProcessException {

>>>>>>> 7c0f1d5e
    if (workMemTable == null) {
      workMemTable = MemTablePool.getInstance().getAvailableMemTable(this);
    }

    // insert insertPlan to the work memtable
    workMemTable.insertBatch(batchInsertPlan, start, end);

    if (filledMemTable == null) {
      filledMemTable = MemTablePool.getInstance().getAvailableMemTable(this);
    }

    // insert insertPlan to the partially filled memtable
    filledMemTable.insertBatch(batchInsertPlan, partiallyFilledIndexes);

    if (IoTDBDescriptor.getInstance().getConfig().isEnableWal()) {
      try {
        batchInsertPlan.setStart(start);
        batchInsertPlan.setEnd(end);
        getLogNode().write(batchInsertPlan);
      } catch (IOException e) {
        logger.error("write WAL failed", e);
        for (int i = start; i < end; i++) {
          results[i] = TSStatusCode.INTERNAL_SERVER_ERROR.getStatusCode();
        }
        return false;
      }
    }

    tsFileResource.updateStartTime(batchInsertPlan.getDeviceId(), batchInsertPlan.getTimes()[start]);

    //for sequence tsfile, we update the endTime only when the file is prepared to be closed.
    //for unsequence tsfile, we have to update the endTime for each insertion.
    if (!sequence) {
      tsFileResource.updateEndTime(batchInsertPlan.getDeviceId(), batchInsertPlan.getTimes()[end - 1]);
    }

    return true;
  }

  /**
   * Delete data which belongs to the timeseries `deviceId.measurementId` and the timestamp of which
   * <= 'timestamp' in the deletion. <br/>
   *
   * Delete data in both working MemTable and flushing MemTables.
   */
  public void deleteDataInMemory(Deletion deletion) {
    flushQueryLock.writeLock().lock();
    try {
      if (workMemTable != null) {
        workMemTable
            .delete(deletion.getDevice(), deletion.getMeasurement(), deletion.getTimestamp());
      }
      // flushing memTables are immutable, only record this deletion in these memTables for query
      for (IMemTable memTable : flushingMemTables) {
        memTable.delete(deletion);
      }
    } finally {
      flushQueryLock.writeLock().unlock();
    }
  }

  public TsFileResource getTsFileResource() {
    return tsFileResource;
  }


  boolean shouldFlush() {
    return (sequence && filledMemTable != null
        && filledMemTable.memSize() > getMemtableSizeThresholdBasedOnSeriesNum())
        || (!sequence && workMemTable != null
        && workMemTable.memSize() > getMemtableSizeThresholdBasedOnSeriesNum());
  }

  boolean hasPartiallyFilled() {
    IoTDBConfig config = IoTDBDescriptor.getInstance().getConfig();
    return workMemTable != null
        && workMemTable.memSize() > getMemtableSizeThresholdBasedOnSeriesNum() *
        config.getDefaultSequentialDataRatio();
  }

  boolean hasFilledMemtable() {
    return filledMemTable == null;
  }

  // TODO how to deal with memtable?
  void adjustSequenceMemtale() {
    filledMemTable = workMemTable;
    workMemTable = null;
  }

  /**
   * <p>In the dynamic parameter adjustment module{@link IoTDBConfigDynamicAdapter}, it calculated
   * the average size of each metatable{@link IoTDBConfigDynamicAdapter#tryToAdaptParameters()}.
   * However, considering that the number of timeseries between storage groups may vary greatly,
   * it's inappropriate to judge whether to flush the memtable according to the average memtable
   * size. We need to adjust it according to the number of timeseries in a specific storage group.
   */
  private long getMemtableSizeThresholdBasedOnSeriesNum() {
    IoTDBConfig config = IoTDBDescriptor.getInstance().getConfig();
    long memTableSize = (long) (config.getMemtableSizeThreshold() * config.getMaxMemtableNumber()
        / IoTDBDescriptor.getInstance().getConfig().getMemtableNumInEachStorageGroup() * ActiveTimeSeriesCounter.getInstance()
        .getActiveRatio(storageGroupName));
    return Math.max(memTableSize, config.getMemtableSizeThreshold());
  }


  public boolean shouldClose() {
    long fileSize = tsFileResource.getFileSize();
    long fileSizeThreshold = IoTDBDescriptor.getInstance().getConfig()
        .getTsFileSizeThreshold();
    return fileSize > fileSizeThreshold;
  }

  void syncClose() {
    logger.info("Sync close file: {}, will firstly async close it",
        tsFileResource.getFile().getAbsolutePath());
    if (shouldClose) {
      return;
    }
    synchronized (flushingMemTables) {
      try {
        asyncClose();
        flushingMemTables.wait();
      } catch (InterruptedException e) {
        logger.error("wait close interrupted", e);
        Thread.currentThread().interrupt();
      }
    }
    logger.info("File {} is closed synchronously", tsFileResource.getFile().getAbsolutePath());
  }


  void asyncClose() {
    flushQueryLock.writeLock().lock();
    try {
      logger.info("Async close the file: {}", tsFileResource.getFile().getAbsolutePath());
      if (shouldClose) {
        return;
      }
      shouldClose = true;
      tsFileResource.setCloseFlag();
      // when a flush thread serves this TsFileProcessor (because the processor is submitted by
      // registerTsFileProcessor()), the thread will seal the corresponding TsFile and
      // execute other cleanup works if (shouldClose == true and flushingMemTables is empty).

      // To ensure there must be a flush thread serving this processor after the field `shouldClose`
      // is set true, we need to generate a NotifyFlushMemTable as a signal task and submit it to
      // the FlushManager.
      IMemTable tmpMemTable = workMemTable == null ? new NotifyFlushMemTable() : workMemTable;
      if (logger.isDebugEnabled()) {
        if (tmpMemTable.isSignalMemTable()) {
          logger.debug(
              "storage group {} add a signal memtable into flushing memtable list when async close",
              storageGroupName);
        } else {
          logger
              .debug("storage group {} async flush a memtable when async close", storageGroupName);
        }
      }
      try {
        addAMemtableIntoFlushingList(tmpMemTable);
      } catch (IOException e) {
        logger.error("async close failed, because", e);
      }
    } finally {
      flushQueryLock.writeLock().unlock();
    }
  }

  /**
   * TODO if the flushing thread is too fast, the tmpMemTable.wait() may never wakeup
   */
  public void syncFlush() throws IOException {
    IMemTable tmpMemTable;
    flushQueryLock.writeLock().lock();
    try {
      tmpMemTable = workMemTable == null ? new NotifyFlushMemTable() : workMemTable;
      if (tmpMemTable.isSignalMemTable()) {
        logger.debug("add a signal memtable into flushing memtable list when sync flush");
      }
      addAMemtableIntoFlushingList(tmpMemTable);
    } finally {
      flushQueryLock.writeLock().unlock();
    }

    synchronized (tmpMemTable) {
      try {
        long startWait = System.currentTimeMillis();
        while (true) {
          tmpMemTable.wait(1000);

          flushQueryLock.readLock().lock();
          try {
            if (!flushingMemTables.contains(tmpMemTable)) {
              break;
            }
          } finally {
            flushQueryLock.readLock().unlock();
          }

          if ((System.currentTimeMillis() - startWait) > 60_000) {
            logger.warn("has waited for synced flushing a memtable in {} for 60 seconds.",
                this.tsFileResource.getFile().getAbsolutePath());
            startWait = System.currentTimeMillis();
          }
        }
      } catch (InterruptedException e) {
        logger.error("wait flush finished meets error", e);
        Thread.currentThread().interrupt();
      }
    }
  }

  /**
   * put the partially filled memtable into flushing list and set the working memtable to null
   */
  public void asyncFlush() {
    flushQueryLock.writeLock().lock();
    try {
      if (filledMemTable == null) {
        return;
      }

      addAMemtableIntoFlushingList(filledMemTable);

    } catch (IOException e) {
      logger.error("WAL notify start flush failed", e);
    } finally {
      flushQueryLock.writeLock().unlock();
    }
  }

  /**
   * this method calls updateLatestFlushTimeCallback and move the given memtable into the flushing
   * queue, set the current partially filled memtable as null and then register the tsfileProcessor
   * into the flushManager again.
   */
  private void addAMemtableIntoFlushingList(IMemTable tobeFlushed) throws IOException {
    updateLatestFlushTimeCallback.call(this);
    flushingMemTables.addLast(tobeFlushed);
    long cur = versionController.nextVersion();
    tobeFlushed.setVersion(cur);
    if (IoTDBDescriptor.getInstance().getConfig().isEnableWal()) {
      getLogNode().notifyStartFlush();
    }
    if (!tobeFlushed.isSignalMemTable()) {
      totalMemTableSize += tobeFlushed.memSize();
    }
    filledMemTable = null;
    FlushManager.getInstance().registerTsFileProcessor(this);
  }


  /**
   * put back the memtable to MemTablePool and make metadata in writer visible
   */
  private void releaseFlushedMemTable(IMemTable memTable) {
    flushQueryLock.writeLock().lock();
    try {
      writer.makeMetadataVisible();
      flushingMemTables.remove(memTable);
      memTable.release();
      MemTablePool.getInstance().putBack(memTable, storageGroupName);
      logger.debug("storage group {} flush finished, remove a memtable from flushing list, "
          + "flushing memtable list size: {}", storageGroupName, flushingMemTables.size());
    } finally {
      flushQueryLock.writeLock().unlock();
    }
  }

  /**
   * Take the first MemTable from the flushingMemTables and flush it. Called by a flush thread of
   * the flush manager pool
   */
  public void flushOneMemTable() {
    IMemTable memTableToFlush;
    memTableToFlush = flushingMemTables.getFirst();

    logger.info("storage group {} starts to flush a memtable in a flush thread", storageGroupName);

    // signal memtable only may appear when calling asyncClose()
    if (!memTableToFlush.isSignalMemTable()) {
      MemTableFlushTask flushTask = new MemTableFlushTask(memTableToFlush, schema, writer,
          storageGroupName);
      try {
        writer.mark();
        flushTask.syncFlushMemTable();
      } catch (ExecutionException | InterruptedException | IOException e) {
        logger.error("meet error when flushing a memtable, change system mode to read-only", e);
        IoTDBDescriptor.getInstance().getConfig().setReadOnly(true);
        try {
          logger.error("IOTask meets error, truncate the corrupted data", e);
          writer.reset();
        } catch (IOException e1) {
          logger.error("Truncate corrupted data meets error", e1);
        }
        Thread.currentThread().interrupt();
      }

      if (IoTDBDescriptor.getInstance().getConfig().isEnableWal()) {
        getLogNode().notifyEndFlush();
      }
    }

    releaseFlushedMemTable(memTableToFlush);

    // for sync flush
    synchronized (memTableToFlush) {
      memTableToFlush.notifyAll();
    }

    if (shouldClose && flushingMemTables.isEmpty()) {
      try {
        writer.mark();
        try {
          double compressionRatio = ((double) totalMemTableSize) / writer.getPos();
          logger.debug("totalMemTableSize: {}, writer.getPos(): {}", totalMemTableSize,
              writer.getPos());
          if (compressionRatio == 0) {
            logger.error("compressionRatio = 0, please check the log.");
          }
          CompressionRatio.getInstance().updateRatio(compressionRatio);
        } catch (IOException e) {
          logger.error("update compression ratio failed", e);
        }
        endFile();
      } catch (IOException | TsFileProcessorException e) {
        logger.error("meet error when flush FileMetadata to {}, change system mode to read-only",
            tsFileResource.getFile().getAbsolutePath());
        IoTDBDescriptor.getInstance().getConfig().setReadOnly(true);
        try {
          writer.reset();
        } catch (IOException e1) {
          logger.error("truncate corrupted data meets error", e1);
        }
        logger.error("marking or ending file meet error", e);
      }

      // for sync close
      synchronized (flushingMemTables) {
        flushingMemTables.notifyAll();
      }
    }
  }

  private void endFile() throws IOException, TsFileProcessorException {
    long closeStartTime = System.currentTimeMillis();

    tsFileResource.serialize();
    writer.endFile(schema);
    tsFileResource.cleanCloseFlag();

    // remove this processor from Closing list in StorageGroupProcessor,
    // mark the TsFileResource closed, no need writer anymore
    closeTsFileCallback.call(this);

    writer = null;

    if (logger.isInfoEnabled()) {
      long closeEndTime = System.currentTimeMillis();
      logger.info("Storage group {} close the file {}, start time is {}, end time is {}, "
              + "time consumption of flushing metadata is {}ms",
          storageGroupName, tsFileResource.getFile().getAbsoluteFile(),
          DatetimeUtils.convertMillsecondToZonedDateTime(closeStartTime),
          DatetimeUtils.convertMillsecondToZonedDateTime(closeEndTime),
          closeEndTime - closeStartTime);
    }
  }


  public boolean isManagedByFlushManager() {
    return managedByFlushManager;
  }

  public void setManagedByFlushManager(boolean managedByFlushManager) {
    this.managedByFlushManager = managedByFlushManager;
  }

  WriteLogNode getLogNode() {
    if (logNode == null) {
      logNode = MultiFileLogNodeManager.getInstance()
          .getNode(storageGroupName + "-" + tsFileResource.getFile().getName());
    }
    return logNode;
  }

  public void close() throws TsFileProcessorException {
    try {
      //when closing resource file, its corresponding mod file is also closed.
      tsFileResource.close();
      MultiFileLogNodeManager.getInstance()
          .deleteNode(storageGroupName + "-" + tsFileResource.getFile().getName());
    } catch (IOException e) {
      throw new TsFileProcessorException(e);
    }
  }

  public int getFlushingMemTableSize() {
    return flushingMemTables.size();
  }

  public long getWorkMemTableMemory() {
    return workMemTable.memSize();
  }

  RestorableTsFileIOWriter getWriter() {
    return writer;
  }

  public String getStorageGroupName() {
    return storageGroupName;
  }

  /**
   * get the chunk(s) in the memtable (one from work memtable and the other ones in flushing
   * memtables and then compact them into one TimeValuePairSorter). Then get the related
   * ChunkMetadata of data on disk.
   *
   * @param deviceId device id
   * @param measurementId sensor id
   * @param dataType data type
   * @return left: the chunk data in memory; right: the chunkMetadatas of data on disk
   */
  public Pair<ReadOnlyMemChunk, List<ChunkMetaData>> query(String deviceId,
      String measurementId, TSDataType dataType, Map<String, String> props, QueryContext context) {
    flushQueryLock.readLock().lock();
    try {
      MemSeriesLazyMerger memSeriesLazyMerger = new MemSeriesLazyMerger();
      for (IMemTable flushingMemTable : flushingMemTables) {
        if (flushingMemTable.isSignalMemTable()) {
          continue;
        }
        ReadOnlyMemChunk memChunk = flushingMemTable
            .query(deviceId, measurementId, dataType, props, context.getQueryTimeLowerBound());
        if (memChunk != null) {
          memSeriesLazyMerger.addMemSeries(memChunk);
        }
      }
      if (workMemTable != null) {
        ReadOnlyMemChunk memChunk = workMemTable.query(deviceId, measurementId, dataType, props,
            context.getQueryTimeLowerBound());
        if (memChunk != null) {
          memSeriesLazyMerger.addMemSeries(memChunk);
        }
      }
      // memSeriesLazyMerger has handled the props,
      // so we do not need to handle it again in the following readOnlyMemChunk
      ReadOnlyMemChunk timeValuePairSorter = new ReadOnlyMemChunk(dataType, memSeriesLazyMerger,
          Collections.emptyMap());

      ModificationFile modificationFile = tsFileResource.getModFile();
      List<Modification> modifications = context.getPathModifications(modificationFile,
          deviceId + IoTDBConstant.PATH_SEPARATOR + measurementId);

      List<ChunkMetaData> chunkMetaDataList = writer
          .getVisibleMetadataList(deviceId, measurementId, dataType);
      QueryUtils.modifyChunkMetaData(chunkMetaDataList,
          modifications);

      chunkMetaDataList.removeIf(context::chunkNotSatisfy);

      return new Pair<>(timeValuePairSorter, chunkMetaDataList);
    } finally {
      flushQueryLock.readLock().unlock();
    }
  }

  public long getTimeRangeId() {
    return timeRangeId;
  }

  public void setTimeRangeId(long timeRangeId) {
    this.timeRangeId = timeRangeId;
  }
}<|MERGE_RESOLUTION|>--- conflicted
+++ resolved
@@ -88,8 +88,6 @@
    */
   private volatile boolean shouldClose;
   private IMemTable workMemTable;
-<<<<<<< HEAD
-
   // the latest partially filled memtable
   private IMemTable filledMemTable;
 
@@ -98,9 +96,6 @@
    */
   private final ConcurrentLinkedDeque<IMemTable> flushingMemTables = new ConcurrentLinkedDeque<>();
 
-
-=======
->>>>>>> 7c0f1d5e
   private VersionController versionController;
   /**
    * this callback is called after the corresponding TsFile is called endFile().
@@ -196,14 +191,10 @@
     return true;
   }
 
-<<<<<<< HEAD
-  public boolean insertBatch(BatchInsertPlan batchInsertPlan, List<Integer> indexes,
-      List<Integer> partiallyFilledIndexes, Integer[] results) throws QueryProcessException {
-=======
   public boolean insertBatch(BatchInsertPlan batchInsertPlan, int start, int end,
-      Integer[] results) throws QueryProcessException {
-
->>>>>>> 7c0f1d5e
+      List<Integer> indexes, List<Integer> partiallyFilledIndexes, Integer[] results)
+      throws QueryProcessException {
+
     if (workMemTable == null) {
       workMemTable = MemTablePool.getInstance().getAvailableMemTable(this);
     }
