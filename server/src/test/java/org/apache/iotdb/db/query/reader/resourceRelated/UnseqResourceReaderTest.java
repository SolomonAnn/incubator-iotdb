--- conflicted
+++ resolved
@@ -40,11 +40,7 @@
   private QueryContext context = EnvironmentUtils.TEST_QUERY_CONTEXT;
 
   @Override
-<<<<<<< HEAD
-  protected void insertData() throws IOException, PathErrorException {
-=======
-  protected void insertData() throws IOException, QueryProcessorException {
->>>>>>> 39ea67d9
+  protected void insertData() throws IOException, PathErrorException, QueryProcessorException {
     for (int j = 1; j <= 100; j++) {
       insertOneRecord(j, j);
     }
