--- conflicted
+++ resolved
@@ -35,15 +35,9 @@
 
 public abstract class ReaderTestHelper {
 
-<<<<<<< HEAD
   protected String storageGroup = "storage_group1";
   protected String devicePath = "root.vehicle.d0";
   protected String measurementPath = "s0";
-=======
-  private String storageGroup = "storage_group1";
-  protected String deviceId = "root.vehicle.d0";
-  protected String measurementId = "s0";
->>>>>>> 3cf67d14
   protected StorageGroupProcessor storageGroupProcessor;
   private String systemDir = "data/info";
 
@@ -66,7 +60,7 @@
     EnvironmentUtils.cleanDir(systemDir);
   }
 
-  abstract protected void insertData() throws IOException, PathErrorException, QueryProcessorException;
+  abstract protected void insertData() throws IOException, QueryProcessorException;
 
   protected void insertOneRecord(long time, int num) throws QueryProcessorException {
     TSRecord record = new TSRecord(time, devicePath);
