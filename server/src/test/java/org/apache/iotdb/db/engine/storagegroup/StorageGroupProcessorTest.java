/*
 * Licensed to the Apache Software Foundation (ASF) under one
 * or more contributor license agreements.  See the NOTICE file
 * distributed with this work for additional information
 * regarding copyright ownership.  The ASF licenses this file
 * to you under the Apache License, Version 2.0 (the
 * "License"); you may not use this file except in compliance
 * with the License.  You may obtain a copy of the License at
 *
 *     http://www.apache.org/licenses/LICENSE-2.0
 *
 * Unless required by applicable law or agreed to in writing,
 * software distributed under the License is distributed on an
 * "AS IS" BASIS, WITHOUT WARRANTIES OR CONDITIONS OF ANY
 * KIND, either express or implied.  See the License for the
 * specific language governing permissions and limitations
 * under the License.
 */
package org.apache.iotdb.db.engine.storagegroup;

import static org.junit.Assert.assertFalse;

import java.io.File;
import java.util.ArrayList;
import java.util.List;
import java.util.concurrent.atomic.AtomicLong;
import org.apache.iotdb.db.engine.MetadataManagerHelper;
import org.apache.iotdb.db.engine.merge.manage.MergeManager;
import org.apache.iotdb.db.engine.querycontext.QueryDataSource;
<<<<<<< HEAD

import org.apache.iotdb.db.exception.PathErrorException;
=======
>>>>>>> 3cf67d14
import org.apache.iotdb.db.exception.ProcessorException;
import org.apache.iotdb.db.exception.qp.QueryProcessorException;
import org.apache.iotdb.db.qp.physical.crud.BatchInsertPlan;
import org.apache.iotdb.db.qp.physical.crud.InsertPlan;
import org.apache.iotdb.db.query.context.QueryContext;
import org.apache.iotdb.db.utils.EnvironmentUtils;
import org.apache.iotdb.tsfile.file.metadata.enums.TSDataType;
import org.apache.iotdb.tsfile.write.record.TSRecord;
import org.apache.iotdb.tsfile.write.record.datapoint.DataPoint;
import org.junit.After;
import org.junit.Assert;
import org.junit.Before;
import org.junit.Test;

public class StorageGroupProcessorTest {

  private String storageGroup = "root.vehicle.d0";
  private String systemDir = "data/info";
  private String devicePath = "root.vehicle.d0";
  private String measurementPath = "s0";
  private StorageGroupProcessor processor;
  private QueryContext context = EnvironmentUtils.TEST_QUERY_CONTEXT;
  private AtomicLong mergeLock;

  @Before
  public void setUp() throws Exception {
    MetadataManagerHelper.initMetadata();
    EnvironmentUtils.envSetUp();
    processor = new DummySGP(systemDir, storageGroup);
    MergeManager.getINSTANCE().start();
  }

  @After
  public void tearDown() throws Exception {
    processor.syncDeleteDataFiles();
    EnvironmentUtils.cleanEnv();
    EnvironmentUtils.cleanDir("data");
    MergeManager.getINSTANCE().stop();
  }


  @Test
  public void testSequenceSyncClose() throws PathErrorException, QueryProcessorException {
    for (int j = 1; j <= 10; j++) {
      TSRecord record = new TSRecord(j, devicePath);
      record.addTuple(DataPoint.getDataPoint(TSDataType.INT32, measurementPath, String.valueOf(j)));
      processor.insert(new InsertPlan(record));
      processor.putAllWorkingTsFileProcessorIntoClosingList();
    }

    processor.waitForAllCurrentTsFileProcessorsClosed();
    QueryDataSource queryDataSource = processor.query(devicePath, measurementPath, context,
        null);

    Assert.assertEquals(10, queryDataSource.getSeqResources().size());
    for (TsFileResource resource : queryDataSource.getSeqResources()) {
      Assert.assertTrue(resource.isClosed());
    }
  }

  @Test
  public void testIoTDBRowBatchWriteAndSyncClose() throws PathErrorException, QueryProcessorException {

    String[] measurements = new String[2];
    measurements[0] = "s0";
    measurements[1] = "s1";
    List<Integer> dataTypes = new ArrayList<>();
    dataTypes.add(TSDataType.INT32.ordinal());
    dataTypes.add(TSDataType.INT64.ordinal());

    BatchInsertPlan batchInsertPlan1 = new BatchInsertPlan("root.vehicle.d0", measurements, dataTypes);

    long[] times = new long[100];
    Object[] columns = new Object[2];
    columns[0] = new int[100];
    columns[1] = new long[100];

    for (int r = 0; r < 100; r++) {
      times[r] = r;
      ((int[]) columns[0])[r] = 1;
      ((long[]) columns[1])[r] = 1;
    }
    batchInsertPlan1.setTimes(times);
    batchInsertPlan1.setColumns(columns);
    batchInsertPlan1.setRowCount(times.length);

    processor.insertBatch(batchInsertPlan1);
    processor.putAllWorkingTsFileProcessorIntoClosingList();

    BatchInsertPlan batchInsertPlan2 = new BatchInsertPlan("root.vehicle.d0", measurements, dataTypes);

    for (int r = 50; r < 149; r++) {
      times[r-50] = r;
      ((int[]) columns[0])[r-50] = 1;
      ((long[]) columns[1])[r-50] = 1;
    }
    batchInsertPlan2.setTimes(times);
    batchInsertPlan2.setColumns(columns);
    batchInsertPlan2.setRowCount(times.length);

    processor.insertBatch(batchInsertPlan2);
    processor.putAllWorkingTsFileProcessorIntoClosingList();
    processor.waitForAllCurrentTsFileProcessorsClosed();

    QueryDataSource queryDataSource = processor.query(devicePath, measurementPath, context,
        null);

    Assert.assertEquals(2, queryDataSource.getSeqResources().size());
    Assert.assertEquals(1, queryDataSource.getUnseqResources().size());
    for (TsFileResource resource : queryDataSource.getSeqResources()) {
      Assert.assertTrue(resource.isClosed());
    }
  }


  @Test
  public void testSeqAndUnSeqSyncClose() throws PathErrorException, QueryProcessorException {

    for (int j = 21; j <= 30; j++) {
      TSRecord record = new TSRecord(j, devicePath);
      record.addTuple(DataPoint.getDataPoint(TSDataType.INT32, measurementPath, String.valueOf(j)));
      processor.insert(new InsertPlan(record));
      processor.putAllWorkingTsFileProcessorIntoClosingList();
    }
    processor.waitForAllCurrentTsFileProcessorsClosed();

    for (int j = 10; j >= 1; j--) {
      TSRecord record = new TSRecord(j, devicePath);
      record.addTuple(DataPoint.getDataPoint(TSDataType.INT32, measurementPath, String.valueOf(j)));
      processor.insert(new InsertPlan(record));
      processor.putAllWorkingTsFileProcessorIntoClosingList();
    }

    processor.waitForAllCurrentTsFileProcessorsClosed();

    QueryDataSource queryDataSource = processor.query(devicePath, measurementPath, context,
        null);
    Assert.assertEquals(10, queryDataSource.getSeqResources().size());
    Assert.assertEquals(10, queryDataSource.getUnseqResources().size());
    for (TsFileResource resource : queryDataSource.getSeqResources()) {
      Assert.assertTrue(resource.isClosed());
    }
    for (TsFileResource resource : queryDataSource.getUnseqResources()) {
      Assert.assertTrue(resource.isClosed());
    }
  }

  @Test
  public void testMerge() throws PathErrorException, QueryProcessorException {

    mergeLock = new AtomicLong(0);
    for (int j = 21; j <= 30; j++) {
      TSRecord record = new TSRecord(j, devicePath);
      record.addTuple(DataPoint.getDataPoint(TSDataType.INT32, measurementPath, String.valueOf(j)));
      processor.insert(new InsertPlan(record));
      processor.putAllWorkingTsFileProcessorIntoClosingList();
    }
    processor.waitForAllCurrentTsFileProcessorsClosed();

    for (int j = 10; j >= 1; j--) {
      TSRecord record = new TSRecord(j, devicePath);
      record.addTuple(DataPoint.getDataPoint(TSDataType.INT32, measurementPath, String.valueOf(j)));
      processor.insert(new InsertPlan(record));
      processor.putAllWorkingTsFileProcessorIntoClosingList();
    }

    processor.waitForAllCurrentTsFileProcessorsClosed();
    processor.merge(true);
    while (mergeLock.get() == 0) {
      // wait
    }

    QueryDataSource queryDataSource = processor.query(devicePath, measurementPath, context,
        null);
    Assert.assertEquals(10, queryDataSource.getSeqResources().size());
    Assert.assertEquals(0, queryDataSource.getUnseqResources().size());
    for (TsFileResource resource : queryDataSource.getSeqResources()) {
      Assert.assertTrue(resource.isClosed());
    }
    for (TsFileResource resource : queryDataSource.getUnseqResources()) {
      Assert.assertTrue(resource.isClosed());
    }
  }

  class DummySGP extends StorageGroupProcessor {

    DummySGP(String systemInfoDir, String storageGroupName) throws ProcessorException, PathErrorException {
      super(systemInfoDir, storageGroupName);
    }

    @Override
    protected void mergeEndAction(List<TsFileResource> seqFiles, List<TsFileResource> unseqFiles,
        File mergeLog) {
      super.mergeEndAction(seqFiles, unseqFiles, mergeLog);
      mergeLock.incrementAndGet();
      assertFalse(mergeLog.exists());
    }
  }
}<|MERGE_RESOLUTION|>--- conflicted
+++ resolved
@@ -27,11 +27,6 @@
 import org.apache.iotdb.db.engine.MetadataManagerHelper;
 import org.apache.iotdb.db.engine.merge.manage.MergeManager;
 import org.apache.iotdb.db.engine.querycontext.QueryDataSource;
-<<<<<<< HEAD
-
-import org.apache.iotdb.db.exception.PathErrorException;
-=======
->>>>>>> 3cf67d14
 import org.apache.iotdb.db.exception.ProcessorException;
 import org.apache.iotdb.db.exception.qp.QueryProcessorException;
 import org.apache.iotdb.db.qp.physical.crud.BatchInsertPlan;
@@ -74,7 +69,7 @@
 
 
   @Test
-  public void testSequenceSyncClose() throws PathErrorException, QueryProcessorException {
+  public void testSequenceSyncClose() throws QueryProcessorException {
     for (int j = 1; j <= 10; j++) {
       TSRecord record = new TSRecord(j, devicePath);
       record.addTuple(DataPoint.getDataPoint(TSDataType.INT32, measurementPath, String.valueOf(j)));
@@ -93,7 +88,7 @@
   }
 
   @Test
-  public void testIoTDBRowBatchWriteAndSyncClose() throws PathErrorException, QueryProcessorException {
+  public void testIoTDBRowBatchWriteAndSyncClose() throws QueryProcessorException {
 
     String[] measurements = new String[2];
     measurements[0] = "s0";
@@ -148,7 +143,7 @@
 
 
   @Test
-  public void testSeqAndUnSeqSyncClose() throws PathErrorException, QueryProcessorException {
+  public void testSeqAndUnSeqSyncClose() throws QueryProcessorException {
 
     for (int j = 21; j <= 30; j++) {
       TSRecord record = new TSRecord(j, devicePath);
@@ -180,7 +175,7 @@
   }
 
   @Test
-  public void testMerge() throws PathErrorException, QueryProcessorException {
+  public void testMerge() throws QueryProcessorException {
 
     mergeLock = new AtomicLong(0);
     for (int j = 21; j <= 30; j++) {
@@ -218,7 +213,7 @@
 
   class DummySGP extends StorageGroupProcessor {
 
-    DummySGP(String systemInfoDir, String storageGroupName) throws ProcessorException, PathErrorException {
+    DummySGP(String systemInfoDir, String storageGroupName) throws ProcessorException {
       super(systemInfoDir, storageGroupName);
     }
 
