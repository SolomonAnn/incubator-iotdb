/*
 * Licensed to the Apache Software Foundation (ASF) under one
 * or more contributor license agreements.  See the NOTICE file
 * distributed with this work for additional information
 * regarding copyright ownership.  The ASF licenses this file
 * to you under the Apache License, Version 2.0 (the
 * "License"); you may not use this file except in compliance
 * with the License.  You may obtain a copy of the License at
 *
 *     http://www.apache.org/licenses/LICENSE-2.0
 *
 * Unless required by applicable law or agreed to in writing,
 * software distributed under the License is distributed on an
 * "AS IS" BASIS, WITHOUT WARRANTIES OR CONDITIONS OF ANY
 * KIND, either express or implied.  See the License for the
 * specific language governing permissions and limitations
 * under the License.
 */
package org.apache.iotdb.db.engine.storagegroup;

import static org.junit.Assert.assertFalse;

import java.io.File;
import java.util.List;
import java.util.concurrent.atomic.AtomicLong;
import java.util.ArrayList;

import org.apache.iotdb.db.engine.MetadataManagerHelper;
import org.apache.iotdb.db.engine.merge.manage.MergeManager;
import org.apache.iotdb.db.engine.querycontext.QueryDataSource;

import org.apache.iotdb.db.exception.PathErrorException;
import org.apache.iotdb.db.exception.ProcessorException;
import org.apache.iotdb.db.exception.qp.QueryProcessorException;
import org.apache.iotdb.db.qp.physical.crud.BatchInsertPlan;

import org.apache.iotdb.db.qp.physical.crud.InsertPlan;
import org.apache.iotdb.db.query.context.QueryContext;
import org.apache.iotdb.db.query.control.JobFileManager;
import org.apache.iotdb.db.utils.EnvironmentUtils;
import org.apache.iotdb.tsfile.file.metadata.enums.TSDataType;
import org.apache.iotdb.tsfile.write.record.TSRecord;
import org.apache.iotdb.tsfile.write.record.datapoint.DataPoint;
import org.junit.After;
import org.junit.Assert;
import org.junit.Before;
import org.junit.Test;

public class StorageGroupProcessorTest {

  private String storageGroup = "root.vehicle.d0";
  private String systemDir = "data/info";
  private String devicePath = "root.vehicle.d0";
  private String measurementPath = "s0";
  private StorageGroupProcessor processor;
  private QueryContext context = EnvironmentUtils.TEST_QUERY_CONTEXT;
  private AtomicLong mergeLock;

  @Before
  public void setUp() throws Exception {
    MetadataManagerHelper.initMetadata();
    EnvironmentUtils.envSetUp();
    processor = new DummySGP(systemDir, storageGroup);
    MergeManager.getINSTANCE().start();
  }

  @After
  public void tearDown() throws Exception {
    processor.syncDeleteDataFiles();
    EnvironmentUtils.cleanEnv();
    EnvironmentUtils.cleanDir("data");
    MergeManager.getINSTANCE().stop();
  }


  @Test
<<<<<<< HEAD
  public void testSequenceSyncClose() throws PathErrorException {
=======
  public void testSequenceSyncClose() throws QueryProcessorException {
>>>>>>> 39ea67d9
    for (int j = 1; j <= 10; j++) {
      TSRecord record = new TSRecord(j, devicePath);
      record.addTuple(DataPoint.getDataPoint(TSDataType.INT32, measurementPath, String.valueOf(j)));
      processor.insert(new InsertPlan(record));
      processor.putAllWorkingTsFileProcessorIntoClosingList();
    }

    processor.waitForAllCurrentTsFileProcessorsClosed();
    QueryDataSource queryDataSource = processor.query(devicePath, measurementPath, context,
        null);

    Assert.assertEquals(10, queryDataSource.getSeqResources().size());
    for (TsFileResource resource : queryDataSource.getSeqResources()) {
      Assert.assertTrue(resource.isClosed());
    }
  }

  @Test
<<<<<<< HEAD
  public void testIoTDBRowBatchWriteAndSyncClose() throws PathErrorException {
=======
  public void testIoTDBRowBatchWriteAndSyncClose() throws QueryProcessorException {
>>>>>>> 39ea67d9

    String[] measurements = new String[2];
    measurements[0] = "s0";
    measurements[1] = "s1";
    List<Integer> dataTypes = new ArrayList<>();
    dataTypes.add(TSDataType.INT32.ordinal());
    dataTypes.add(TSDataType.INT64.ordinal());

    BatchInsertPlan batchInsertPlan1 = new BatchInsertPlan("root.vehicle.d0", measurements, dataTypes);

    long[] times = new long[100];
    Object[] columns = new Object[2];
    columns[0] = new int[100];
    columns[1] = new long[100];

    for (int r = 0; r < 100; r++) {
      times[r] = r;
      ((int[]) columns[0])[r] = 1;
      ((long[]) columns[1])[r] = 1;
    }
    batchInsertPlan1.setTimes(times);
    batchInsertPlan1.setColumns(columns);
    batchInsertPlan1.setRowCount(times.length);

    processor.insertBatch(batchInsertPlan1);
    processor.putAllWorkingTsFileProcessorIntoClosingList();

    BatchInsertPlan batchInsertPlan2 = new BatchInsertPlan("root.vehicle.d0", measurements, dataTypes);

    for (int r = 50; r < 149; r++) {
      times[r-50] = r;
      ((int[]) columns[0])[r-50] = 1;
      ((long[]) columns[1])[r-50] = 1;
    }
    batchInsertPlan2.setTimes(times);
    batchInsertPlan2.setColumns(columns);
    batchInsertPlan2.setRowCount(times.length);

    processor.insertBatch(batchInsertPlan2);
    processor.putAllWorkingTsFileProcessorIntoClosingList();
    processor.waitForAllCurrentTsFileProcessorsClosed();

    QueryDataSource queryDataSource = processor.query(devicePath, measurementPath, context,
        null);

    Assert.assertEquals(2, queryDataSource.getSeqResources().size());
    Assert.assertEquals(1, queryDataSource.getUnseqResources().size());
    for (TsFileResource resource : queryDataSource.getSeqResources()) {
      Assert.assertTrue(resource.isClosed());
    }
  }


  @Test
<<<<<<< HEAD
  public void testSeqAndUnSeqSyncClose() throws PathErrorException {
=======
  public void testSeqAndUnSeqSyncClose() throws QueryProcessorException {
>>>>>>> 39ea67d9

    for (int j = 21; j <= 30; j++) {
      TSRecord record = new TSRecord(j, devicePath);
      record.addTuple(DataPoint.getDataPoint(TSDataType.INT32, measurementPath, String.valueOf(j)));
      processor.insert(new InsertPlan(record));
      processor.putAllWorkingTsFileProcessorIntoClosingList();
    }
    processor.waitForAllCurrentTsFileProcessorsClosed();

    for (int j = 10; j >= 1; j--) {
      TSRecord record = new TSRecord(j, devicePath);
      record.addTuple(DataPoint.getDataPoint(TSDataType.INT32, measurementPath, String.valueOf(j)));
      processor.insert(new InsertPlan(record));
      processor.putAllWorkingTsFileProcessorIntoClosingList();
    }

    processor.waitForAllCurrentTsFileProcessorsClosed();

    QueryDataSource queryDataSource = processor.query(devicePath, measurementPath, context,
        null);
    Assert.assertEquals(10, queryDataSource.getSeqResources().size());
    Assert.assertEquals(10, queryDataSource.getUnseqResources().size());
    for (TsFileResource resource : queryDataSource.getSeqResources()) {
      Assert.assertTrue(resource.isClosed());
    }
    for (TsFileResource resource : queryDataSource.getUnseqResources()) {
      Assert.assertTrue(resource.isClosed());
    }
  }

  @Test
<<<<<<< HEAD
  public void testMerge() throws PathErrorException{
=======
  public void testMerge() throws QueryProcessorException {
>>>>>>> 39ea67d9

    mergeLock = new AtomicLong(0);
    for (int j = 21; j <= 30; j++) {
      TSRecord record = new TSRecord(j, devicePath);
      record.addTuple(DataPoint.getDataPoint(TSDataType.INT32, measurementPath, String.valueOf(j)));
      processor.insert(new InsertPlan(record));
      processor.putAllWorkingTsFileProcessorIntoClosingList();
    }
    processor.waitForAllCurrentTsFileProcessorsClosed();

    for (int j = 10; j >= 1; j--) {
      TSRecord record = new TSRecord(j, devicePath);
      record.addTuple(DataPoint.getDataPoint(TSDataType.INT32, measurementPath, String.valueOf(j)));
      processor.insert(new InsertPlan(record));
      processor.putAllWorkingTsFileProcessorIntoClosingList();
    }

    processor.waitForAllCurrentTsFileProcessorsClosed();
    processor.merge(true);
    while (mergeLock.get() == 0) {
      // wait
    }

    QueryDataSource queryDataSource = processor.query(devicePath, measurementPath, context,
        null);
    Assert.assertEquals(10, queryDataSource.getSeqResources().size());
    Assert.assertEquals(0, queryDataSource.getUnseqResources().size());
    for (TsFileResource resource : queryDataSource.getSeqResources()) {
      Assert.assertTrue(resource.isClosed());
    }
    for (TsFileResource resource : queryDataSource.getUnseqResources()) {
      Assert.assertTrue(resource.isClosed());
    }
  }

  class DummySGP extends StorageGroupProcessor {

    DummySGP(String systemInfoDir, String storageGroupName) throws ProcessorException, PathErrorException {
      super(systemInfoDir, storageGroupName);
    }

    @Override
    protected void mergeEndAction(List<TsFileResource> seqFiles, List<TsFileResource> unseqFiles,
        File mergeLog) {
      super.mergeEndAction(seqFiles, unseqFiles, mergeLog);
      mergeLock.incrementAndGet();
      assertFalse(mergeLog.exists());
    }
  }
}<|MERGE_RESOLUTION|>--- conflicted
+++ resolved
@@ -74,11 +74,7 @@
 
 
   @Test
-<<<<<<< HEAD
-  public void testSequenceSyncClose() throws PathErrorException {
-=======
-  public void testSequenceSyncClose() throws QueryProcessorException {
->>>>>>> 39ea67d9
+  public void testSequenceSyncClose() throws PathErrorException, QueryProcessorException {
     for (int j = 1; j <= 10; j++) {
       TSRecord record = new TSRecord(j, devicePath);
       record.addTuple(DataPoint.getDataPoint(TSDataType.INT32, measurementPath, String.valueOf(j)));
@@ -97,11 +93,7 @@
   }
 
   @Test
-<<<<<<< HEAD
-  public void testIoTDBRowBatchWriteAndSyncClose() throws PathErrorException {
-=======
-  public void testIoTDBRowBatchWriteAndSyncClose() throws QueryProcessorException {
->>>>>>> 39ea67d9
+  public void testIoTDBRowBatchWriteAndSyncClose() throws PathErrorException, QueryProcessorException {
 
     String[] measurements = new String[2];
     measurements[0] = "s0";
@@ -156,11 +148,7 @@
 
 
   @Test
-<<<<<<< HEAD
-  public void testSeqAndUnSeqSyncClose() throws PathErrorException {
-=======
-  public void testSeqAndUnSeqSyncClose() throws QueryProcessorException {
->>>>>>> 39ea67d9
+  public void testSeqAndUnSeqSyncClose() throws PathErrorException, QueryProcessorException {
 
     for (int j = 21; j <= 30; j++) {
       TSRecord record = new TSRecord(j, devicePath);
@@ -192,11 +180,7 @@
   }
 
   @Test
-<<<<<<< HEAD
-  public void testMerge() throws PathErrorException{
-=======
-  public void testMerge() throws QueryProcessorException {
->>>>>>> 39ea67d9
+  public void testMerge() throws PathErrorException, QueryProcessorException {
 
     mergeLock = new AtomicLong(0);
     for (int j = 21; j <= 30; j++) {
