/*
 * Licensed to the Apache Software Foundation (ASF) under one
 * or more contributor license agreements.  See the NOTICE file
 * distributed with this work for additional information
 * regarding copyright ownership.  The ASF licenses this file
 * to you under the Apache License, Version 2.0 (the
 * "License"); you may not use this file except in compliance
 * with the License.  You may obtain a copy of the License at
 *
 *     http://www.apache.org/licenses/LICENSE-2.0
 *
 * Unless required by applicable law or agreed to in writing,
 * software distributed under the License is distributed on an
 * "AS IS" BASIS, WITHOUT WARRANTIES OR CONDITIONS OF ANY
 * KIND, either express or implied.  See the License for the
 * specific language governing permissions and limitations
 * under the License.
 */
package org.apache.iotdb.db.engine.storagegroup;

import java.io.IOException;
import java.util.concurrent.CountDownLatch;
import java.util.concurrent.atomic.AtomicLong;
import org.apache.iotdb.db.engine.StorageEngine;
import org.apache.iotdb.db.exception.ProcessorException;
import org.apache.iotdb.db.exception.StorageEngineException;
import org.apache.iotdb.db.exception.MetadataErrorException;
import org.apache.iotdb.db.exception.PathErrorException;
import org.apache.iotdb.db.exception.StorageGroupException;
import org.apache.iotdb.db.metadata.MManager;
import org.apache.iotdb.db.qp.physical.crud.InsertPlan;
import org.apache.iotdb.db.utils.RandomNum;
import org.apache.iotdb.db.utils.EnvironmentUtils;
import org.apache.iotdb.tsfile.file.metadata.enums.TSDataType;
import org.apache.iotdb.tsfile.file.metadata.enums.TSEncoding;
import org.apache.iotdb.tsfile.write.record.TSRecord;
import org.apache.iotdb.tsfile.write.record.datapoint.LongDataPoint;

/**
 * Bench The storage group manager with mul-thread and get its performance.
 */
public class FileNodeManagerBenchmark {

  private static int numOfWorker = 10;
  private static int numOfDevice = 10;
  private static int numOfMeasurement = 10;
  private static long numOfTotalLine = 10000000;
  private static CountDownLatch latch = new CountDownLatch(numOfWorker);
  private static AtomicLong atomicLong = new AtomicLong();

  private static String[] devices = new String[numOfDevice];
  private static String prefix = "root.bench";
  private static String[] measurements = new String[numOfMeasurement];

  static {
    for (int i = 0; i < numOfDevice; i++) {
      devices[i] = prefix + "." + "device_" + i;
    }
  }

  static {
    for (int i = 0; i < numOfMeasurement; i++) {
      measurements[i] = "measurement_" + i;
    }
  }

  private static void prepare()
      throws MetadataErrorException, PathErrorException, IOException, StorageGroupException {
    MManager manager = MManager.getInstance();
    manager.setStorageGroupToMTree(prefix);
    for (String device : devices) {
      for (String measurement : measurements) {
        manager.addPathToMTree(device + "." + measurement, TSDataType.INT64.toString(),
            TSEncoding.PLAIN.toString());
      }
    }
  }

  private static void tearDown() throws IOException, StorageEngineException {
    EnvironmentUtils.cleanEnv();
  }

  public static void main(String[] args)
      throws InterruptedException, IOException, MetadataErrorException,
      PathErrorException, StorageEngineException, StorageGroupException {
    tearDown();
    prepare();
    long startTime = System.currentTimeMillis();
    for (int i = 0; i < numOfWorker; i++) {
      Worker worker = new Worker();
      worker.start();
    }
    latch.await();
    long endTime = System.currentTimeMillis();
    System.out.println("Elapsed time: " + (endTime - startTime) + "ms");
    tearDown();
  }

  private static TSRecord getRecord(String deltaObjectId, long timestamp) {
    TSRecord tsRecord = new TSRecord(timestamp, deltaObjectId);
    for (String measurement : measurements) {
      tsRecord.addTuple(new LongDataPoint(measurement, timestamp));
    }
    return tsRecord;
  }

  private static class Worker extends Thread {

    @Override
    public void run() {
      try {
        while (true) {
          long seed = atomicLong.addAndGet(1);
          if (seed > numOfTotalLine) {
            break;
          }
          long time = RandomNum.getRandomLong(1, seed);
          String deltaObject = devices[(int) (time % numOfDevice)];
          TSRecord tsRecord = getRecord(deltaObject, time);
          StorageEngine.getInstance().insert(new InsertPlan(tsRecord));
        }
<<<<<<< HEAD
      } catch (StorageEngineException | PathErrorException e) {
=======
      } catch (ProcessorException e) {
>>>>>>> 3cf67d14
        e.printStackTrace();
      } finally {
        latch.countDown();
      }
    }
  }
}<|MERGE_RESOLUTION|>--- conflicted
+++ resolved
@@ -119,11 +119,7 @@
           TSRecord tsRecord = getRecord(deltaObject, time);
           StorageEngine.getInstance().insert(new InsertPlan(tsRecord));
         }
-<<<<<<< HEAD
-      } catch (StorageEngineException | PathErrorException e) {
-=======
-      } catch (ProcessorException e) {
->>>>>>> 3cf67d14
+      } catch (StorageEngineException | ProcessorException e) {
         e.printStackTrace();
       } finally {
         latch.countDown();
