<<<<<<< HEAD
///**
// * Licensed to the Apache Software Foundation (ASF) under one
// * or more contributor license agreements.  See the NOTICE file
// * distributed with this work for additional information
// * regarding copyright ownership.  The ASF licenses this file
// * to you under the Apache License, Version 2.0 (the
// * "License"); you may not use this file except in compliance
// * with the License.  You may obtain a copy of the License at
// *
// *     http://www.apache.org/licenses/LICENSE-2.0
// *
// * Unless required by applicable law or agreed to in writing,
// * software distributed under the License is distributed on an
// * "AS IS" BASIS, WITHOUT WARRANTIES OR CONDITIONS OF ANY
// * KIND, either express or implied.  See the License for the
// * specific language governing permissions and limitations
// * under the License.
// */
//
//package org.apache.iotdb.db.engine.merge;
//
//import static org.apache.iotdb.db.conf.IoTDBConstant.PATH_SEPARATOR;
//
//import java.io.File;
//import java.io.IOException;
//import java.util.ArrayList;
//import java.util.Collections;
//import java.util.List;
//import org.apache.iotdb.db.conf.IoTDBDescriptor;
//import org.apache.iotdb.db.engine.cache.DeviceMetaDataCache;
//import org.apache.iotdb.db.engine.cache.TsFileMetaDataCache;
//import org.apache.iotdb.db.engine.merge.manage.MergeManager;
//import org.apache.iotdb.db.engine.storagegroup.TsFileResource;
//import org.apache.iotdb.db.exception.MetadataErrorException;
//import org.apache.iotdb.db.exception.StorageEngineException;
//import org.apache.iotdb.db.metadata.MManager;
//import org.apache.iotdb.db.query.control.FileReaderManager;
//import org.apache.iotdb.db.utils.EnvironmentUtils;
//import org.apache.iotdb.tsfile.exception.write.WriteProcessException;
//import org.apache.iotdb.tsfile.file.metadata.enums.CompressionType;
//import org.apache.iotdb.tsfile.file.metadata.enums.TSDataType;
//import org.apache.iotdb.tsfile.file.metadata.enums.TSEncoding;
//import org.apache.iotdb.tsfile.write.TsFileWriter;
//import org.apache.iotdb.tsfile.write.record.TSRecord;
//import org.apache.iotdb.tsfile.write.record.datapoint.DataPoint;
//import org.apache.iotdb.tsfile.write.schema.MeasurementSchema;
//import org.junit.After;
//import org.junit.Before;
//
//abstract class MergeTest {
//
//  static final String MERGE_TEST_SG = "root.mergeTest";
//
//  int seqFileNum = 5;
//  int unseqFileNum = 5;
//  int measurementNum = 10;
//  int deviceNum = 10;
//  long ptNum = 100;
//  long flushInterval = 20;
//  TSEncoding encoding = TSEncoding.PLAIN;
//
//  String[] deviceIds;
//  MeasurementSchema[] measurementSchemas;
//
//  List<TsFileResource> seqResources = new ArrayList<>();
//  List<TsFileResource> unseqResources = new ArrayList<>();
//
//  private int prevMergeChunkThreshold;
//
//  @Before
//  public void setUp() throws IOException, WriteProcessException, MetadataErrorException {
//    MManager.getInstance().init();
//    prevMergeChunkThreshold =
//        IoTDBDescriptor.getInstance().getConfig().getChunkMergePointThreshold();
//    IoTDBDescriptor.getInstance().getConfig().setChunkMergePointThreshold(-1);
//    prepareSeries();
//    prepareFiles(seqFileNum, unseqFileNum);
//    MergeManager.getINSTANCE().start();
//  }
//
//  @After
//  public void tearDown() throws IOException, StorageEngineException {
//    removeFiles();
//    seqResources.clear();
//    unseqResources.clear();
//    IoTDBDescriptor.getInstance().getConfig().setChunkMergePointThreshold(prevMergeChunkThreshold);
//    TsFileMetaDataCache.getInstance().clear();
//    DeviceMetaDataCache.getInstance().clear();
//    MManager.getInstance().clear();
//    EnvironmentUtils.cleanAllDir();
//    MergeManager.getINSTANCE().stop();
//  }
//
//  private void prepareSeries() throws MetadataErrorException {
//    measurementSchemas = new MeasurementSchema[measurementNum];
//    for (int i = 0; i < measurementNum; i++) {
//      measurementSchemas[i] = new MeasurementSchema("sensor" + i, TSDataType.DOUBLE,
//          encoding, CompressionType.UNCOMPRESSED);
//    }
//    deviceIds = new String[deviceNum];
//    for (int i = 0; i < deviceNum; i++) {
//      deviceIds[i] = MERGE_TEST_SG + PATH_SEPARATOR + "device" + i;
//    }
//    MManager.getInstance().setStorageLevelToMTree(MERGE_TEST_SG);
//    for (String device : deviceIds) {
//      for (MeasurementSchema measurementSchema : measurementSchemas) {
//        MManager.getInstance().addPathToMTree(
//            device + PATH_SEPARATOR + measurementSchema.getMeasurementId(), measurementSchema
//            .getType(), measurementSchema.getEncodingType(), measurementSchema.getCompressor(),
//            Collections.emptyMap());
//      }
//    }
//  }
//
//  private void prepareFiles(int seqFileNum, int unseqFileNum) throws IOException, WriteProcessException {
//    for (int i = 0; i < seqFileNum; i++) {
//      File file = new File(i + "seq.tsfile");
//      TsFileResource tsFileResource = new TsFileResource(file);
//      seqResources.add(tsFileResource);
//      prepareFile(tsFileResource, i * ptNum, ptNum, 0);
//    }
//    for (int i = 0; i < unseqFileNum; i++) {
//      File file = new File(i + "unseq.tsfile");
//      TsFileResource tsFileResource = new TsFileResource(file);
//      unseqResources.add(tsFileResource);
//      prepareFile(tsFileResource, i * ptNum, ptNum * (i + 1) / unseqFileNum, 10000);
//    }
//    File file = new File(unseqFileNum + "unseq.tsfile");
//    TsFileResource tsFileResource = new TsFileResource(file);
//    unseqResources.add(tsFileResource);
//    prepareFile(tsFileResource, 0, ptNum * unseqFileNum, 20000);
//  }
//
//  private void removeFiles() throws IOException {
//    for (TsFileResource tsFileResource : seqResources) {
//      tsFileResource.remove();
//    }
//    for (TsFileResource tsFileResource : unseqResources) {
//      tsFileResource.remove();
//    }
//    FileReaderManager.getInstance().closeAndRemoveAllOpenedReaders();
//    FileReaderManager.getInstance().stop();
//  }
//
//  private void prepareFile(TsFileResource tsFileResource, long timeOffset, long ptNum,
//      long valueOffset)
//      throws IOException, WriteProcessException {
//    TsFileWriter fileWriter = new TsFileWriter(tsFileResource.getFile());
//    for (MeasurementSchema measurementSchema : measurementSchemas) {
//      fileWriter.addMeasurement(measurementSchema);
//    }
//    for (long i = timeOffset; i < timeOffset + ptNum; i++) {
//      for (int j = 0; j < deviceNum; j++) {
//        TSRecord record = new TSRecord(i, deviceIds[j]);
//        for (int k = 0; k < measurementNum; k++) {
//          record.addTuple(DataPoint.getDataPoint(measurementSchemas[k].getType(),
//              measurementSchemas[k].getMeasurementId(), String.valueOf(i + valueOffset)));
//        }
//        fileWriter.write(record);
//        tsFileResource.updateStartTime(deviceIds[j], i);
//        tsFileResource.updateEndTime(deviceIds[j], i);
//      }
//      if ((i + 1) % flushInterval == 0) {
//        fileWriter.flushForTest();
//      }
//    }
//    fileWriter.close();
//  }
//}
=======
/**
 * Licensed to the Apache Software Foundation (ASF) under one
 * or more contributor license agreements.  See the NOTICE file
 * distributed with this work for additional information
 * regarding copyright ownership.  The ASF licenses this file
 * to you under the Apache License, Version 2.0 (the
 * "License"); you may not use this file except in compliance
 * with the License.  You may obtain a copy of the License at
 *
 *     http://www.apache.org/licenses/LICENSE-2.0
 *
 * Unless required by applicable law or agreed to in writing,
 * software distributed under the License is distributed on an
 * "AS IS" BASIS, WITHOUT WARRANTIES OR CONDITIONS OF ANY
 * KIND, either express or implied.  See the License for the
 * specific language governing permissions and limitations
 * under the License.
 */

package org.apache.iotdb.db.engine.merge;

import static org.apache.iotdb.db.conf.IoTDBConstant.PATH_SEPARATOR;

import java.io.File;
import java.io.IOException;
import java.util.ArrayList;
import java.util.Collections;
import java.util.List;
import org.apache.iotdb.db.conf.IoTDBDescriptor;
import org.apache.iotdb.db.engine.cache.DeviceMetaDataCache;
import org.apache.iotdb.db.engine.cache.TsFileMetaDataCache;
import org.apache.iotdb.db.engine.merge.manage.MergeManager;
import org.apache.iotdb.db.engine.storagegroup.TsFileResource;
import org.apache.iotdb.db.exception.MetadataErrorException;
import org.apache.iotdb.db.exception.StorageEngineException;
import org.apache.iotdb.db.metadata.MManager;
import org.apache.iotdb.db.query.control.FileReaderManager;
import org.apache.iotdb.db.utils.EnvironmentUtils;
import org.apache.iotdb.tsfile.exception.write.WriteProcessException;
import org.apache.iotdb.tsfile.file.metadata.enums.CompressionType;
import org.apache.iotdb.tsfile.file.metadata.enums.TSDataType;
import org.apache.iotdb.tsfile.file.metadata.enums.TSEncoding;
import org.apache.iotdb.db.engine.fileSystem.FileFactory;
import org.apache.iotdb.tsfile.write.TsFileWriter;
import org.apache.iotdb.tsfile.write.record.TSRecord;
import org.apache.iotdb.tsfile.write.record.datapoint.DataPoint;
import org.apache.iotdb.tsfile.write.schema.MeasurementSchema;
import org.junit.After;
import org.junit.Before;

abstract class MergeTest {

  static final String MERGE_TEST_SG = "root.mergeTest";

  int seqFileNum = 5;
  int unseqFileNum = 5;
  int measurementNum = 10;
  int deviceNum = 10;
  long ptNum = 100;
  long flushInterval = 20;
  TSEncoding encoding = TSEncoding.PLAIN;

  String[] deviceIds;
  MeasurementSchema[] measurementSchemas;

  List<TsFileResource> seqResources = new ArrayList<>();
  List<TsFileResource> unseqResources = new ArrayList<>();

  private int prevMergeChunkThreshold;

  @Before
  public void setUp() throws IOException, WriteProcessException, MetadataErrorException {
    MManager.getInstance().init();
    prevMergeChunkThreshold =
        IoTDBDescriptor.getInstance().getConfig().getChunkMergePointThreshold();
    IoTDBDescriptor.getInstance().getConfig().setChunkMergePointThreshold(-1);
    prepareSeries();
    prepareFiles(seqFileNum, unseqFileNum);
    MergeManager.getINSTANCE().start();
  }

  @After
  public void tearDown() throws IOException, StorageEngineException {
    removeFiles();
    seqResources.clear();
    unseqResources.clear();
    IoTDBDescriptor.getInstance().getConfig().setChunkMergePointThreshold(prevMergeChunkThreshold);
    TsFileMetaDataCache.getInstance().clear();
    DeviceMetaDataCache.getInstance().clear();
    MManager.getInstance().clear();
    EnvironmentUtils.cleanAllDir();
    MergeManager.getINSTANCE().stop();
  }

  private void prepareSeries() throws MetadataErrorException {
    measurementSchemas = new MeasurementSchema[measurementNum];
    for (int i = 0; i < measurementNum; i++) {
      measurementSchemas[i] = new MeasurementSchema("sensor" + i, TSDataType.DOUBLE,
          encoding, CompressionType.UNCOMPRESSED);
    }
    deviceIds = new String[deviceNum];
    for (int i = 0; i < deviceNum; i++) {
      deviceIds[i] = MERGE_TEST_SG + PATH_SEPARATOR + "device" + i;
    }
    MManager.getInstance().setStorageLevelToMTree(MERGE_TEST_SG);
    for (String device : deviceIds) {
      for (MeasurementSchema measurementSchema : measurementSchemas) {
        MManager.getInstance().addPathToMTree(
            device + PATH_SEPARATOR + measurementSchema.getMeasurementId(), measurementSchema
            .getType(), measurementSchema.getEncodingType(), measurementSchema.getCompressor(),
            Collections.emptyMap());
      }
    }
  }

  private void prepareFiles(int seqFileNum, int unseqFileNum) throws IOException, WriteProcessException {
    for (int i = 0; i < seqFileNum; i++) {
      File file = FileFactory.INSTANCE.getFile(i + "seq.tsfile");
      TsFileResource tsFileResource = new TsFileResource(file);
      seqResources.add(tsFileResource);
      prepareFile(tsFileResource, i * ptNum, ptNum, 0);
    }
    for (int i = 0; i < unseqFileNum; i++) {
      File file = FileFactory.INSTANCE.getFile(i + "unseq.tsfile");
      TsFileResource tsFileResource = new TsFileResource(file);
      unseqResources.add(tsFileResource);
      prepareFile(tsFileResource, i * ptNum, ptNum * (i + 1) / unseqFileNum, 10000);
    }
    File file = FileFactory.INSTANCE.getFile(unseqFileNum + "unseq.tsfile");
    TsFileResource tsFileResource = new TsFileResource(file);
    unseqResources.add(tsFileResource);
    prepareFile(tsFileResource, 0, ptNum * unseqFileNum, 20000);
  }

  private void removeFiles() throws IOException {
    for (TsFileResource tsFileResource : seqResources) {
      tsFileResource.remove();
    }
    for (TsFileResource tsFileResource : unseqResources) {
      tsFileResource.remove();
    }
    FileReaderManager.getInstance().closeAndRemoveAllOpenedReaders();
    FileReaderManager.getInstance().stop();
  }

  private void prepareFile(TsFileResource tsFileResource, long timeOffset, long ptNum,
      long valueOffset)
      throws IOException, WriteProcessException {
    TsFileWriter fileWriter = new TsFileWriter(tsFileResource.getFile());
    for (MeasurementSchema measurementSchema : measurementSchemas) {
      fileWriter.addMeasurement(measurementSchema);
    }
    for (long i = timeOffset; i < timeOffset + ptNum; i++) {
      for (int j = 0; j < deviceNum; j++) {
        TSRecord record = new TSRecord(i, deviceIds[j]);
        for (int k = 0; k < measurementNum; k++) {
          record.addTuple(DataPoint.getDataPoint(measurementSchemas[k].getType(),
              measurementSchemas[k].getMeasurementId(), String.valueOf(i + valueOffset)));
        }
        fileWriter.write(record);
        tsFileResource.updateStartTime(deviceIds[j], i);
        tsFileResource.updateEndTime(deviceIds[j], i);
      }
      if ((i + 1) % flushInterval == 0) {
        fileWriter.flushForTest();
      }
    }
    fileWriter.close();
  }
}
>>>>>>> 8d53b662
<|MERGE_RESOLUTION|>--- conflicted
+++ resolved
@@ -1,4 +1,3 @@
-<<<<<<< HEAD
 ///**
 // * Licensed to the Apache Software Foundation (ASF) under one
 // * or more contributor license agreements.  See the NOTICE file
@@ -167,176 +166,4 @@
 //    }
 //    fileWriter.close();
 //  }
-//}
-=======
-/**
- * Licensed to the Apache Software Foundation (ASF) under one
- * or more contributor license agreements.  See the NOTICE file
- * distributed with this work for additional information
- * regarding copyright ownership.  The ASF licenses this file
- * to you under the Apache License, Version 2.0 (the
- * "License"); you may not use this file except in compliance
- * with the License.  You may obtain a copy of the License at
- *
- *     http://www.apache.org/licenses/LICENSE-2.0
- *
- * Unless required by applicable law or agreed to in writing,
- * software distributed under the License is distributed on an
- * "AS IS" BASIS, WITHOUT WARRANTIES OR CONDITIONS OF ANY
- * KIND, either express or implied.  See the License for the
- * specific language governing permissions and limitations
- * under the License.
- */
-
-package org.apache.iotdb.db.engine.merge;
-
-import static org.apache.iotdb.db.conf.IoTDBConstant.PATH_SEPARATOR;
-
-import java.io.File;
-import java.io.IOException;
-import java.util.ArrayList;
-import java.util.Collections;
-import java.util.List;
-import org.apache.iotdb.db.conf.IoTDBDescriptor;
-import org.apache.iotdb.db.engine.cache.DeviceMetaDataCache;
-import org.apache.iotdb.db.engine.cache.TsFileMetaDataCache;
-import org.apache.iotdb.db.engine.merge.manage.MergeManager;
-import org.apache.iotdb.db.engine.storagegroup.TsFileResource;
-import org.apache.iotdb.db.exception.MetadataErrorException;
-import org.apache.iotdb.db.exception.StorageEngineException;
-import org.apache.iotdb.db.metadata.MManager;
-import org.apache.iotdb.db.query.control.FileReaderManager;
-import org.apache.iotdb.db.utils.EnvironmentUtils;
-import org.apache.iotdb.tsfile.exception.write.WriteProcessException;
-import org.apache.iotdb.tsfile.file.metadata.enums.CompressionType;
-import org.apache.iotdb.tsfile.file.metadata.enums.TSDataType;
-import org.apache.iotdb.tsfile.file.metadata.enums.TSEncoding;
-import org.apache.iotdb.db.engine.fileSystem.FileFactory;
-import org.apache.iotdb.tsfile.write.TsFileWriter;
-import org.apache.iotdb.tsfile.write.record.TSRecord;
-import org.apache.iotdb.tsfile.write.record.datapoint.DataPoint;
-import org.apache.iotdb.tsfile.write.schema.MeasurementSchema;
-import org.junit.After;
-import org.junit.Before;
-
-abstract class MergeTest {
-
-  static final String MERGE_TEST_SG = "root.mergeTest";
-
-  int seqFileNum = 5;
-  int unseqFileNum = 5;
-  int measurementNum = 10;
-  int deviceNum = 10;
-  long ptNum = 100;
-  long flushInterval = 20;
-  TSEncoding encoding = TSEncoding.PLAIN;
-
-  String[] deviceIds;
-  MeasurementSchema[] measurementSchemas;
-
-  List<TsFileResource> seqResources = new ArrayList<>();
-  List<TsFileResource> unseqResources = new ArrayList<>();
-
-  private int prevMergeChunkThreshold;
-
-  @Before
-  public void setUp() throws IOException, WriteProcessException, MetadataErrorException {
-    MManager.getInstance().init();
-    prevMergeChunkThreshold =
-        IoTDBDescriptor.getInstance().getConfig().getChunkMergePointThreshold();
-    IoTDBDescriptor.getInstance().getConfig().setChunkMergePointThreshold(-1);
-    prepareSeries();
-    prepareFiles(seqFileNum, unseqFileNum);
-    MergeManager.getINSTANCE().start();
-  }
-
-  @After
-  public void tearDown() throws IOException, StorageEngineException {
-    removeFiles();
-    seqResources.clear();
-    unseqResources.clear();
-    IoTDBDescriptor.getInstance().getConfig().setChunkMergePointThreshold(prevMergeChunkThreshold);
-    TsFileMetaDataCache.getInstance().clear();
-    DeviceMetaDataCache.getInstance().clear();
-    MManager.getInstance().clear();
-    EnvironmentUtils.cleanAllDir();
-    MergeManager.getINSTANCE().stop();
-  }
-
-  private void prepareSeries() throws MetadataErrorException {
-    measurementSchemas = new MeasurementSchema[measurementNum];
-    for (int i = 0; i < measurementNum; i++) {
-      measurementSchemas[i] = new MeasurementSchema("sensor" + i, TSDataType.DOUBLE,
-          encoding, CompressionType.UNCOMPRESSED);
-    }
-    deviceIds = new String[deviceNum];
-    for (int i = 0; i < deviceNum; i++) {
-      deviceIds[i] = MERGE_TEST_SG + PATH_SEPARATOR + "device" + i;
-    }
-    MManager.getInstance().setStorageLevelToMTree(MERGE_TEST_SG);
-    for (String device : deviceIds) {
-      for (MeasurementSchema measurementSchema : measurementSchemas) {
-        MManager.getInstance().addPathToMTree(
-            device + PATH_SEPARATOR + measurementSchema.getMeasurementId(), measurementSchema
-            .getType(), measurementSchema.getEncodingType(), measurementSchema.getCompressor(),
-            Collections.emptyMap());
-      }
-    }
-  }
-
-  private void prepareFiles(int seqFileNum, int unseqFileNum) throws IOException, WriteProcessException {
-    for (int i = 0; i < seqFileNum; i++) {
-      File file = FileFactory.INSTANCE.getFile(i + "seq.tsfile");
-      TsFileResource tsFileResource = new TsFileResource(file);
-      seqResources.add(tsFileResource);
-      prepareFile(tsFileResource, i * ptNum, ptNum, 0);
-    }
-    for (int i = 0; i < unseqFileNum; i++) {
-      File file = FileFactory.INSTANCE.getFile(i + "unseq.tsfile");
-      TsFileResource tsFileResource = new TsFileResource(file);
-      unseqResources.add(tsFileResource);
-      prepareFile(tsFileResource, i * ptNum, ptNum * (i + 1) / unseqFileNum, 10000);
-    }
-    File file = FileFactory.INSTANCE.getFile(unseqFileNum + "unseq.tsfile");
-    TsFileResource tsFileResource = new TsFileResource(file);
-    unseqResources.add(tsFileResource);
-    prepareFile(tsFileResource, 0, ptNum * unseqFileNum, 20000);
-  }
-
-  private void removeFiles() throws IOException {
-    for (TsFileResource tsFileResource : seqResources) {
-      tsFileResource.remove();
-    }
-    for (TsFileResource tsFileResource : unseqResources) {
-      tsFileResource.remove();
-    }
-    FileReaderManager.getInstance().closeAndRemoveAllOpenedReaders();
-    FileReaderManager.getInstance().stop();
-  }
-
-  private void prepareFile(TsFileResource tsFileResource, long timeOffset, long ptNum,
-      long valueOffset)
-      throws IOException, WriteProcessException {
-    TsFileWriter fileWriter = new TsFileWriter(tsFileResource.getFile());
-    for (MeasurementSchema measurementSchema : measurementSchemas) {
-      fileWriter.addMeasurement(measurementSchema);
-    }
-    for (long i = timeOffset; i < timeOffset + ptNum; i++) {
-      for (int j = 0; j < deviceNum; j++) {
-        TSRecord record = new TSRecord(i, deviceIds[j]);
-        for (int k = 0; k < measurementNum; k++) {
-          record.addTuple(DataPoint.getDataPoint(measurementSchemas[k].getType(),
-              measurementSchemas[k].getMeasurementId(), String.valueOf(i + valueOffset)));
-        }
-        fileWriter.write(record);
-        tsFileResource.updateStartTime(deviceIds[j], i);
-        tsFileResource.updateEndTime(deviceIds[j], i);
-      }
-      if ((i + 1) % flushInterval == 0) {
-        fileWriter.flushForTest();
-      }
-    }
-    fileWriter.close();
-  }
-}
->>>>>>> 8d53b662
+//}