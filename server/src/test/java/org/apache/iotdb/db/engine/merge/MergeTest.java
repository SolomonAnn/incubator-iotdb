/*
 * Licensed to the Apache Software Foundation (ASF) under one
 * or more contributor license agreements.  See the NOTICE file
 * distributed with this work for additional information
 * regarding copyright ownership.  The ASF licenses this file
 * to you under the Apache License, Version 2.0 (the
 * "License"); you may not use this file except in compliance
 * with the License.  You may obtain a copy of the License at
 *
 *     http://www.apache.org/licenses/LICENSE-2.0
 *
 * Unless required by applicable law or agreed to in writing,
 * software distributed under the License is distributed on an
 * "AS IS" BASIS, WITHOUT WARRANTIES OR CONDITIONS OF ANY
 * KIND, either express or implied.  See the License for the
 * specific language governing permissions and limitations
 * under the License.
 */

package org.apache.iotdb.db.engine.merge;

import static org.apache.iotdb.db.conf.IoTDBConstant.PATH_SEPARATOR;

import java.io.File;
import java.io.IOException;
import java.util.ArrayList;
import java.util.Collections;
import java.util.List;
import org.apache.iotdb.db.conf.IoTDBConstant;
import org.apache.iotdb.db.conf.IoTDBDescriptor;
import org.apache.iotdb.db.engine.cache.DeviceMetaDataCache;
import org.apache.iotdb.db.engine.cache.TsFileMetaDataCache;
import org.apache.iotdb.db.engine.merge.manage.MergeManager;
import org.apache.iotdb.db.engine.storagegroup.TsFileResource;
import org.apache.iotdb.db.exception.MetadataErrorException;
import org.apache.iotdb.db.exception.PathErrorException;
import org.apache.iotdb.db.exception.StorageEngineException;
import org.apache.iotdb.db.metadata.MManager;
import org.apache.iotdb.db.query.control.FileReaderManager;
import org.apache.iotdb.db.utils.EnvironmentUtils;
import org.apache.iotdb.tsfile.exception.write.WriteProcessException;
import org.apache.iotdb.tsfile.file.metadata.enums.CompressionType;
import org.apache.iotdb.tsfile.file.metadata.enums.TSDataType;
import org.apache.iotdb.tsfile.file.metadata.enums.TSEncoding;
import org.apache.iotdb.tsfile.write.TsFileWriter;
import org.apache.iotdb.tsfile.write.record.TSRecord;
import org.apache.iotdb.tsfile.write.record.datapoint.DataPoint;
import org.apache.iotdb.tsfile.write.schema.MeasurementSchema;
import org.junit.After;
import org.junit.Before;

abstract class MergeTest {

  static final String MERGE_TEST_SG = "root.mergeTest";

  int seqFileNum = 5;
  int unseqFileNum = 5;
  int measurementNum = 10;
  int deviceNum = 10;
  long ptNum = 100;
  long flushInterval = 20;
  TSEncoding encoding = TSEncoding.PLAIN;

  String[] devicePaths;
  MeasurementSchema[] measurementSchemas;

  List<TsFileResource> seqResources = new ArrayList<>();
  List<TsFileResource> unseqResources = new ArrayList<>();

  private int prevMergeChunkThreshold;

  @Before
  public void setUp() throws IOException, WriteProcessException, MetadataErrorException, PathErrorException {
    MManager.getInstance().init();
    prevMergeChunkThreshold =
        IoTDBDescriptor.getInstance().getConfig().getChunkMergePointThreshold();
    IoTDBDescriptor.getInstance().getConfig().setChunkMergePointThreshold(-1);
    prepareSeries();
    prepareFiles(seqFileNum, unseqFileNum);
    MergeManager.getINSTANCE().start();
  }

  @After
  public void tearDown() throws IOException, StorageEngineException {
    removeFiles();
    seqResources.clear();
    unseqResources.clear();
    IoTDBDescriptor.getInstance().getConfig().setChunkMergePointThreshold(prevMergeChunkThreshold);
    TsFileMetaDataCache.getInstance().clear();
    DeviceMetaDataCache.getInstance().clear();
    MManager.getInstance().clear();
    EnvironmentUtils.cleanAllDir();
    MergeManager.getINSTANCE().stop();
  }

  private void prepareSeries() throws MetadataErrorException, PathErrorException {
    measurementSchemas = new MeasurementSchema[measurementNum];
    for (int i = 0; i < measurementNum; i++) {
      measurementSchemas[i] = new MeasurementSchema("sensor" + i, TSDataType.DOUBLE,
          encoding, CompressionType.UNCOMPRESSED);
    }
    devicePaths = new String[deviceNum];
    for (int i = 0; i < deviceNum; i++) {
      devicePaths[i] = MERGE_TEST_SG + PATH_SEPARATOR + "device" + i;
    }
    MManager.getInstance().setStorageGroupToMTree(MERGE_TEST_SG);
    for (String device : devicePaths) {
      for (MeasurementSchema measurementSchema : measurementSchemas) {
        MManager.getInstance().addPathToMTree(
            device + PATH_SEPARATOR + measurementSchema.getMeasurementId(), measurementSchema
            .getType(), measurementSchema.getEncodingType(), measurementSchema.getCompressor(),
            Collections.emptyMap());
      }
    }
  }

<<<<<<< HEAD
  private void prepareFiles(int seqFileNum, int unseqFileNum)
      throws IOException, WriteProcessException, PathErrorException {
=======
  void prepareFiles(int seqFileNum, int unseqFileNum)
      throws IOException, WriteProcessException {
>>>>>>> 3cf67d14
    for (int i = 0; i < seqFileNum; i++) {
      File file = new File(
          i + "seq" + IoTDBConstant.TSFILE_NAME_SEPARATOR + i + IoTDBConstant.TSFILE_NAME_SEPARATOR
              + i + IoTDBConstant.TSFILE_NAME_SEPARATOR + 0
              + ".tsfile");
      TsFileResource tsFileResource = new TsFileResource(file);
      seqResources.add(tsFileResource);
      prepareFile(tsFileResource, i * ptNum, ptNum, 0);
    }
    for (int i = 0; i < unseqFileNum; i++) {
      File file = new File(
          i + "unseq" + IoTDBConstant.TSFILE_NAME_SEPARATOR
              + i + IoTDBConstant.TSFILE_NAME_SEPARATOR
              + i + IoTDBConstant.TSFILE_NAME_SEPARATOR + 0
              + ".tsfile");
      TsFileResource tsFileResource = new TsFileResource(file);
      unseqResources.add(tsFileResource);
      prepareFile(tsFileResource, i * ptNum, ptNum * (i + 1) / unseqFileNum, 10000);
    }
    File file = new File(unseqFileNum + "unseq" + IoTDBConstant.TSFILE_NAME_SEPARATOR + unseqFileNum
        + IoTDBConstant.TSFILE_NAME_SEPARATOR + unseqFileNum + IoTDBConstant.TSFILE_NAME_SEPARATOR + 0 + ".tsfile");
    TsFileResource tsFileResource = new TsFileResource(file);
    unseqResources.add(tsFileResource);
    prepareFile(tsFileResource, 0, ptNum * unseqFileNum, 20000);
  }

  private void removeFiles() throws IOException {
    for (TsFileResource tsFileResource : seqResources) {
      tsFileResource.remove();
    }
    for (TsFileResource tsFileResource : unseqResources) {
      tsFileResource.remove();
    }
    FileReaderManager.getInstance().closeAndRemoveAllOpenedReaders();
    FileReaderManager.getInstance().stop();
  }

  void prepareFile(TsFileResource tsFileResource, long timeOffset, long ptNum,
      long valueOffset)
      throws IOException, WriteProcessException, PathErrorException {
    TsFileWriter fileWriter = new TsFileWriter(tsFileResource.getFile());
    for (MeasurementSchema measurementSchema : measurementSchemas) {
      fileWriter.addMeasurement(measurementSchema);
    }
    for (long i = timeOffset; i < timeOffset + ptNum; i++) {
      for (int j = 0; j < deviceNum; j++) {
        TSRecord record = new TSRecord(i, devicePaths[j]);
        Long deviceId = MManager.getInstance().getDeviceIdByPath(devicePaths[j]);
        for (int k = 0; k < measurementNum; k++) {
          record.addTuple(DataPoint.getDataPoint(measurementSchemas[k].getType(),
              measurementSchemas[k].getMeasurementId(), String.valueOf(i + valueOffset)));
        }
        fileWriter.write(record);
        tsFileResource.updateStartTime(deviceId, i);
        tsFileResource.updateEndTime(deviceId, i);
      }
      if ((i + 1) % flushInterval == 0) {
        fileWriter.flushForTest();
      }
    }
    fileWriter.close();
  }
}<|MERGE_RESOLUTION|>--- conflicted
+++ resolved
@@ -61,7 +61,7 @@
   long flushInterval = 20;
   TSEncoding encoding = TSEncoding.PLAIN;
 
-  String[] devicePaths;
+  String[] deviceIds;
   MeasurementSchema[] measurementSchemas;
 
   List<TsFileResource> seqResources = new ArrayList<>();
@@ -114,13 +114,8 @@
     }
   }
 
-<<<<<<< HEAD
-  private void prepareFiles(int seqFileNum, int unseqFileNum)
+  void prepareFiles(int seqFileNum, int unseqFileNum)
       throws IOException, WriteProcessException, PathErrorException {
-=======
-  void prepareFiles(int seqFileNum, int unseqFileNum)
-      throws IOException, WriteProcessException {
->>>>>>> 3cf67d14
     for (int i = 0; i < seqFileNum; i++) {
       File file = new File(
           i + "seq" + IoTDBConstant.TSFILE_NAME_SEPARATOR + i + IoTDBConstant.TSFILE_NAME_SEPARATOR
