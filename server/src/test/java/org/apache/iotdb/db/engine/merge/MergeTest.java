--- conflicted
+++ resolved
@@ -103,13 +103,8 @@
     for (int i = 0; i < deviceNum; i++) {
       devicePaths[i] = MERGE_TEST_SG + PATH_SEPARATOR + "device" + i;
     }
-<<<<<<< HEAD
-    MManager.getInstance().setStorageLevelToMTree(MERGE_TEST_SG);
+    MManager.getInstance().setStorageGroupToMTree(MERGE_TEST_SG);
     for (String device : devicePaths) {
-=======
-    MManager.getInstance().setStorageGroupToMTree(MERGE_TEST_SG);
-    for (String device : deviceIds) {
->>>>>>> 39ea67d9
       for (MeasurementSchema measurementSchema : measurementSchemas) {
         MManager.getInstance().addPathToMTree(
             device + PATH_SEPARATOR + measurementSchema.getMeasurementId(), measurementSchema
