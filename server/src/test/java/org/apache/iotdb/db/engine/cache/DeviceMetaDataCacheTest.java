/*
 * Licensed to the Apache Software Foundation (ASF) under one
 * or more contributor license agreements.  See the NOTICE file
 * distributed with this work for additional information
 * regarding copyright ownership.  The ASF licenses this file
 * to you under the Apache License, Version 2.0 (the
 * "License"); you may not use this file except in compliance
 * with the License.  You may obtain a copy of the License at
 *
 *     http://www.apache.org/licenses/LICENSE-2.0
 *
 * Unless required by applicable law or agreed to in writing,
 * software distributed under the License is distributed on an
 * "AS IS" BASIS, WITHOUT WARRANTIES OR CONDITIONS OF ANY
 * KIND, either express or implied.  See the License for the
 * specific language governing permissions and limitations
 * under the License.
 */
package org.apache.iotdb.db.engine.cache;

import java.io.IOException;
import java.util.List;
import org.apache.iotdb.db.conf.IoTDBDescriptor;
import org.apache.iotdb.db.engine.MetadataManagerHelper;
import org.apache.iotdb.db.engine.querycontext.QueryDataSource;
import org.apache.iotdb.db.engine.storagegroup.StorageGroupProcessor;
import org.apache.iotdb.db.engine.storagegroup.TsFileResource;
<<<<<<< HEAD
import org.apache.iotdb.db.exception.PathErrorException;
=======
import org.apache.iotdb.db.exception.qp.QueryProcessorException;
>>>>>>> 39ea67d9
import org.apache.iotdb.db.metadata.MManager;
import org.apache.iotdb.db.qp.physical.crud.InsertPlan;
import org.apache.iotdb.db.query.context.QueryContext;
import org.apache.iotdb.db.utils.EnvironmentUtils;
import org.apache.iotdb.tsfile.file.metadata.ChunkMetaData;
import org.apache.iotdb.tsfile.file.metadata.enums.TSDataType;
import org.apache.iotdb.tsfile.read.common.Path;
import org.apache.iotdb.tsfile.write.record.TSRecord;
import org.apache.iotdb.tsfile.write.record.datapoint.DataPoint;
import org.junit.After;
import org.junit.Assert;
import org.junit.Before;
import org.junit.Test;

public class DeviceMetaDataCacheTest {

  private QueryContext context = EnvironmentUtils.TEST_QUERY_CONTEXT;

  private String storageGroup = "root.vehicle";
<<<<<<< HEAD
  private String devicePath0 = "root.vehicle.d0";
  private String measurementPath0 = "s0";
  private String measurementPath1 = "s1";
  private String measurementPath2 = "s2";
  private String measurementPath3 = "s3";
  private String measurementPath4 = "s4";
  private String measurementPath5 = "s5";
  private String measurementPath100 = "s100";
=======
  private String deviceId0 = "root.vehicle.d0";
  private String measurementId0 = "s0";
  private String measurementId1 = "s1";
  private String measurementId2 = "s2";
  private String measurementId3 = "s3";
  private String measurementId4 = "s4";
  private String measurementId5 = "s5";
>>>>>>> 39ea67d9
  private StorageGroupProcessor storageGroupProcessor;
  private String systemDir = "data/info";

  static {
    MManager.getInstance().init();
  }

  @Before
  public void setUp() throws Exception {
    EnvironmentUtils.envSetUp();
    MetadataManagerHelper.initMetadata();
    storageGroupProcessor = new StorageGroupProcessor(systemDir, storageGroup);
    insertData();
  }

  @After
  public void tearDown() throws Exception {
    storageGroupProcessor.syncDeleteDataFiles();
    EnvironmentUtils.cleanEnv();
    EnvironmentUtils.cleanDir(systemDir);
  }

<<<<<<< HEAD
  private void insertOneRecord(long time, int num) throws PathErrorException {
    TSRecord record = new TSRecord(time, devicePath0);
    record.addTuple(DataPoint.getDataPoint(TSDataType.INT32, measurementPath0, String.valueOf(num)));
    record.addTuple(DataPoint.getDataPoint(TSDataType.INT64, measurementPath1, String.valueOf(num)));
    record.addTuple(DataPoint.getDataPoint(TSDataType.FLOAT, measurementPath2, String.valueOf(num)));
    record.addTuple(DataPoint.getDataPoint(TSDataType.DOUBLE, measurementPath3, String.valueOf(num)));
    record.addTuple(DataPoint.getDataPoint(TSDataType.BOOLEAN, measurementPath4, "True"));
//    record.addTuple(DataPoint.getDataPoint(TSDataType.TEXT, measurementPath5, String.valueOf(num)));
    storageGroupProcessor.insert(new InsertPlan(record));
  }

  protected void insertData() throws IOException, PathErrorException {
=======
  private void insertOneRecord(long time, int num) throws QueryProcessorException {
    TSRecord record = new TSRecord(time, deviceId0);
    record.addTuple(DataPoint.getDataPoint(TSDataType.INT32, measurementId0, String.valueOf(num)));
    record.addTuple(DataPoint.getDataPoint(TSDataType.INT64, measurementId1, String.valueOf(num)));
    record.addTuple(DataPoint.getDataPoint(TSDataType.FLOAT, measurementId2, String.valueOf(num)));
    record.addTuple(DataPoint.getDataPoint(TSDataType.DOUBLE, measurementId3, String.valueOf(num)));
    record.addTuple(DataPoint.getDataPoint(TSDataType.BOOLEAN, measurementId4, "True"));
    storageGroupProcessor.insert(new InsertPlan(record));
  }

  protected void insertData() throws IOException, QueryProcessorException {
>>>>>>> 39ea67d9
    for (int j = 1; j <= 100; j++) {
      insertOneRecord(j, j);
    }
    storageGroupProcessor.getWorkSequenceTsFileProcessor().syncFlush();

    for (int j = 10; j >= 1; j--) {
      insertOneRecord(j, j);
    }
    for (int j = 11; j <= 20; j++) {
      insertOneRecord(j, j);
    }
    storageGroupProcessor.putAllWorkingTsFileProcessorIntoClosingList();

    for (int j = 21; j <= 30; j += 2) {
      insertOneRecord(j, 0); // will be covered when read
    }
    storageGroupProcessor.waitForAllCurrentTsFileProcessorsClosed();

    for (int j = 21; j <= 30; j += 2) {
      insertOneRecord(j, j);
    }
    storageGroupProcessor.waitForAllCurrentTsFileProcessorsClosed();

    insertOneRecord(2, 100);
  }

  @Test
  public void test1() throws IOException, PathErrorException {
    IoTDBDescriptor.getInstance().getConfig().setMetaDataCacheEnable(false);
    QueryDataSource queryDataSource = storageGroupProcessor
        .query(devicePath0, measurementPath5, context, null);

    List<TsFileResource> seqResources = queryDataSource.getSeqResources();
    List<TsFileResource> unseqResources = queryDataSource.getUnseqResources();

    Assert.assertEquals(1, seqResources.size());
    Assert.assertEquals(4, unseqResources.size());
    Assert.assertTrue(seqResources.get(0).isClosed());
    Assert.assertTrue(unseqResources.get(0).isClosed());
    Assert.assertTrue(unseqResources.get(1).isClosed());
    Assert.assertTrue(unseqResources.get(2).isClosed());
    Assert.assertFalse(unseqResources.get(3).isClosed());

    List<ChunkMetaData> metaDataList = DeviceMetaDataCache.getInstance()
        .get(seqResources.get(0), new Path(devicePath0, measurementPath5));
    Assert.assertEquals(0, metaDataList.size());
  }

  @Test
  public void test2() throws IOException, PathErrorException {
    IoTDBDescriptor.getInstance().getConfig().setMetaDataCacheEnable(true);
    QueryDataSource queryDataSource = storageGroupProcessor
        .query(devicePath0, measurementPath5, context, null);

    List<TsFileResource> seqResources = queryDataSource.getSeqResources();
    List<TsFileResource> unseqResources = queryDataSource.getUnseqResources();

    Assert.assertEquals(1, seqResources.size());
    Assert.assertEquals(4, unseqResources.size());
    Assert.assertTrue(seqResources.get(0).isClosed());
    Assert.assertTrue(unseqResources.get(0).isClosed());
    Assert.assertTrue(unseqResources.get(1).isClosed());
    Assert.assertTrue(unseqResources.get(2).isClosed());
    Assert.assertFalse(unseqResources.get(3).isClosed());

    List<ChunkMetaData> metaDataList = DeviceMetaDataCache.getInstance()
        .get(seqResources.get(0), new Path(devicePath0, measurementPath5));
    Assert.assertEquals(0, metaDataList.size());
  }


}<|MERGE_RESOLUTION|>--- conflicted
+++ resolved
@@ -25,11 +25,8 @@
 import org.apache.iotdb.db.engine.querycontext.QueryDataSource;
 import org.apache.iotdb.db.engine.storagegroup.StorageGroupProcessor;
 import org.apache.iotdb.db.engine.storagegroup.TsFileResource;
-<<<<<<< HEAD
 import org.apache.iotdb.db.exception.PathErrorException;
-=======
 import org.apache.iotdb.db.exception.qp.QueryProcessorException;
->>>>>>> 39ea67d9
 import org.apache.iotdb.db.metadata.MManager;
 import org.apache.iotdb.db.qp.physical.crud.InsertPlan;
 import org.apache.iotdb.db.query.context.QueryContext;
@@ -49,7 +46,6 @@
   private QueryContext context = EnvironmentUtils.TEST_QUERY_CONTEXT;
 
   private String storageGroup = "root.vehicle";
-<<<<<<< HEAD
   private String devicePath0 = "root.vehicle.d0";
   private String measurementPath0 = "s0";
   private String measurementPath1 = "s1";
@@ -57,16 +53,6 @@
   private String measurementPath3 = "s3";
   private String measurementPath4 = "s4";
   private String measurementPath5 = "s5";
-  private String measurementPath100 = "s100";
-=======
-  private String deviceId0 = "root.vehicle.d0";
-  private String measurementId0 = "s0";
-  private String measurementId1 = "s1";
-  private String measurementId2 = "s2";
-  private String measurementId3 = "s3";
-  private String measurementId4 = "s4";
-  private String measurementId5 = "s5";
->>>>>>> 39ea67d9
   private StorageGroupProcessor storageGroupProcessor;
   private String systemDir = "data/info";
 
@@ -89,32 +75,17 @@
     EnvironmentUtils.cleanDir(systemDir);
   }
 
-<<<<<<< HEAD
-  private void insertOneRecord(long time, int num) throws PathErrorException {
+  private void insertOneRecord(long time, int num) throws QueryProcessorException {
     TSRecord record = new TSRecord(time, devicePath0);
     record.addTuple(DataPoint.getDataPoint(TSDataType.INT32, measurementPath0, String.valueOf(num)));
     record.addTuple(DataPoint.getDataPoint(TSDataType.INT64, measurementPath1, String.valueOf(num)));
     record.addTuple(DataPoint.getDataPoint(TSDataType.FLOAT, measurementPath2, String.valueOf(num)));
     record.addTuple(DataPoint.getDataPoint(TSDataType.DOUBLE, measurementPath3, String.valueOf(num)));
     record.addTuple(DataPoint.getDataPoint(TSDataType.BOOLEAN, measurementPath4, "True"));
-//    record.addTuple(DataPoint.getDataPoint(TSDataType.TEXT, measurementPath5, String.valueOf(num)));
-    storageGroupProcessor.insert(new InsertPlan(record));
-  }
-
-  protected void insertData() throws IOException, PathErrorException {
-=======
-  private void insertOneRecord(long time, int num) throws QueryProcessorException {
-    TSRecord record = new TSRecord(time, deviceId0);
-    record.addTuple(DataPoint.getDataPoint(TSDataType.INT32, measurementId0, String.valueOf(num)));
-    record.addTuple(DataPoint.getDataPoint(TSDataType.INT64, measurementId1, String.valueOf(num)));
-    record.addTuple(DataPoint.getDataPoint(TSDataType.FLOAT, measurementId2, String.valueOf(num)));
-    record.addTuple(DataPoint.getDataPoint(TSDataType.DOUBLE, measurementId3, String.valueOf(num)));
-    record.addTuple(DataPoint.getDataPoint(TSDataType.BOOLEAN, measurementId4, "True"));
     storageGroupProcessor.insert(new InsertPlan(record));
   }
 
   protected void insertData() throws IOException, QueryProcessorException {
->>>>>>> 39ea67d9
     for (int j = 1; j <= 100; j++) {
       insertOneRecord(j, j);
     }
