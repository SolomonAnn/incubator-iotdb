--- conflicted
+++ resolved
@@ -88,11 +88,7 @@
 
   @Test
   public void testDeleteInBufferWriteCache() throws
-<<<<<<< HEAD
-      StorageEngineException, IOException, PathErrorException {
-=======
-      StorageEngineException, IOException, ProcessorException {
->>>>>>> 3cf67d14
+      StorageEngineException, IOException, ProcessorException, PathErrorException {
 
     for (int i = 1; i <= 100; i++) {
       TSRecord record = new TSRecord(i, processorName);
@@ -124,12 +120,8 @@
   }
 
   @Test
-<<<<<<< HEAD
-  public void testDeleteInBufferWriteFile() throws StorageEngineException, IOException, PathErrorException {
-=======
   public void testDeleteInBufferWriteFile()
-      throws StorageEngineException, IOException, ProcessorException {
->>>>>>> 3cf67d14
+      throws StorageEngineException, IOException, ProcessorException, PathErrorException {
     for (int i = 1; i <= 100; i++) {
       TSRecord record = new TSRecord(i, processorName);
       for (int j = 0; j < 10; j++) {
@@ -160,12 +152,8 @@
   }
 
   @Test
-<<<<<<< HEAD
-  public void testDeleteInOverflowCache() throws StorageEngineException, IOException, PathErrorException {
-=======
   public void testDeleteInOverflowCache()
-      throws StorageEngineException, IOException, ProcessorException {
->>>>>>> 3cf67d14
+      throws StorageEngineException, IOException, ProcessorException, PathErrorException {
     // insert into BufferWrite
     for (int i = 101; i <= 200; i++) {
       TSRecord record = new TSRecord(i, processorName);
@@ -207,12 +195,8 @@
   }
 
   @Test
-<<<<<<< HEAD
-  public void testDeleteInOverflowFile() throws StorageEngineException, IOException, PathErrorException {
-=======
   public void testDeleteInOverflowFile()
-      throws StorageEngineException, IOException, ProcessorException {
->>>>>>> 3cf67d14
+      throws StorageEngineException, IOException, ProcessorException, PathErrorException {
     // insert into BufferWrite
     for (int i = 101; i <= 200; i++) {
       TSRecord record = new TSRecord(i, processorName);
@@ -255,11 +239,7 @@
 
   @Test
   public void testSuccessiveDeletion()
-<<<<<<< HEAD
-      throws StorageEngineException, IOException, InterruptedException, PathErrorException {
-=======
-      throws StorageEngineException, IOException, ProcessorException {
->>>>>>> 3cf67d14
+      throws StorageEngineException, IOException, ProcessorException, PathErrorException {
     for (int i = 1; i <= 100; i++) {
       TSRecord record = new TSRecord(i, processorName);
       for (int j = 0; j < 10; j++) {
