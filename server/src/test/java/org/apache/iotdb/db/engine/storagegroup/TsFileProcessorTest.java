/**
 * Licensed to the Apache Software Foundation (ASF) under one
 * or more contributor license agreements.  See the NOTICE file
 * distributed with this work for additional information
 * regarding copyright ownership.  The ASF licenses this file
 * to you under the Apache License, Version 2.0 (the
 * "License"); you may not use this file except in compliance
 * with the License.  You may obtain a copy of the License at
 *
 *     http://www.apache.org/licenses/LICENSE-2.0
 *
 * Unless required by applicable law or agreed to in writing,
 * software distributed under the License is distributed on an
 * "AS IS" BASIS, WITHOUT WARRANTIES OR CONDITIONS OF ANY
 * KIND, either express or implied.  See the License for the
 * specific language governing permissions and limitations
 * under the License.
 */
package org.apache.iotdb.db.engine.storagegroup;

import static junit.framework.TestCase.assertTrue;
import static org.junit.Assert.assertEquals;
import static org.junit.Assert.assertFalse;

import java.io.IOException;
import java.util.Collections;
import java.util.Iterator;
import java.util.List;
import java.util.Map;
import java.util.Map.Entry;
import org.apache.iotdb.db.engine.MetadataManagerHelper;
import org.apache.iotdb.db.engine.querycontext.ReadOnlyMemChunk;
import org.apache.iotdb.db.engine.version.SysTimeVersionController;
import org.apache.iotdb.db.exception.PathErrorException;
import org.apache.iotdb.db.exception.TsFileProcessorException;
import org.apache.iotdb.db.qp.physical.crud.InsertPlan;
import org.apache.iotdb.db.query.context.QueryContext;
import org.apache.iotdb.db.utils.EnvironmentUtils;
import org.apache.iotdb.db.utils.SchemaUtils;
import org.apache.iotdb.db.utils.TimeValuePair;
import org.apache.iotdb.tsfile.exception.write.WriteProcessException;
import org.apache.iotdb.tsfile.file.metadata.ChunkGroupMetaData;
import org.apache.iotdb.tsfile.file.metadata.ChunkMetaData;
import org.apache.iotdb.tsfile.file.metadata.enums.TSDataType;
import org.apache.iotdb.db.engine.fileSystem.FileFactory;
import org.apache.iotdb.tsfile.utils.Pair;
import org.apache.iotdb.tsfile.write.record.TSRecord;
import org.apache.iotdb.tsfile.write.record.datapoint.DataPoint;
import org.apache.iotdb.tsfile.write.writer.RestorableTsFileIOWriter;
import org.junit.After;
import org.junit.Before;
import org.junit.Test;

public class TsFileProcessorTest {

  private TsFileProcessor processor;
  private String storageGroup = "storage_group1";
  private String filePath = "data/testUnsealedTsFileProcessor.tsfile";
  private String devicePath = "root.vehicle.d0";
  private String measurementPath = "s0";
  private TSDataType dataType = TSDataType.INT32;
  private Map<String, String> props = Collections.emptyMap();
  private QueryContext context = EnvironmentUtils.TEST_QUERY_CONTEXT;

  @Before
  public void setUp() throws Exception {
    MetadataManagerHelper.initMetadata();
    EnvironmentUtils.envSetUp();
  }

  @After
  public void tearDown() throws Exception {
    EnvironmentUtils.cleanEnv();
    EnvironmentUtils.cleanDir("data");
  }

  @Test
  public void testWriteAndFlush()
<<<<<<< HEAD
      throws WriteProcessException, IOException, TsFileProcessorException, PathErrorException {
    processor = new TsFileProcessor(storageGroup, new File(filePath),
        SchemaUtils.constructSchema(devicePath), SysTimeVersionController.INSTANCE, x -> {
=======
      throws WriteProcessException, IOException, TsFileProcessorException {
    processor = new TsFileProcessor(storageGroup, FileFactory.INSTANCE.getFile(filePath),
        SchemaUtils.constructSchema(deviceId), SysTimeVersionController.INSTANCE, x -> {
>>>>>>> 8d53b662
    },
        () -> true, true);

    Pair<ReadOnlyMemChunk, List<ChunkMetaData>> pair = processor
        .query(devicePath, measurementPath, dataType, props, context);
    ReadOnlyMemChunk left = pair.left;
    List<ChunkMetaData> right = pair.right;
    assertTrue(left.isEmpty());
    assertEquals(0, right.size());

    for (int i = 1; i <= 100; i++) {
      TSRecord record = new TSRecord(i, devicePath);
      record.addTuple(DataPoint.getDataPoint(dataType, measurementPath, String.valueOf(i)));
      processor.insert(new InsertPlan(record));
    }

    // query data in memory
    pair = processor.query(devicePath, measurementPath, dataType, props, context);
    left = pair.left;
    assertFalse(left.isEmpty());
    int num = 1;
    Iterator<TimeValuePair> iterator = left.getIterator();
    for (; num <= 100; num++) {
      iterator.hasNext();
      TimeValuePair timeValuePair = iterator.next();
      assertEquals(num, timeValuePair.getTimestamp());
      assertEquals(num, timeValuePair.getValue().getInt());
    }

    // flush synchronously
    processor.syncFlush();

    pair = processor.query(devicePath, measurementPath, dataType, props, context);
    left = pair.left;
    right = pair.right;
    assertTrue(left.isEmpty());
    assertEquals(1, right.size());
    assertEquals(measurementPath, right.get(0).getMeasurementUid());
    assertEquals(dataType, right.get(0).getTsDataType());
    processor.syncClose();
  }

  @Test
  public void testWriteAndRestoreMetadata()
<<<<<<< HEAD
      throws IOException, PathErrorException {
    processor = new TsFileProcessor(storageGroup, new File(filePath),
        SchemaUtils.constructSchema(devicePath), SysTimeVersionController.INSTANCE, x -> {
=======
      throws IOException {
    processor = new TsFileProcessor(storageGroup, FileFactory.INSTANCE.getFile(filePath),
        SchemaUtils.constructSchema(deviceId), SysTimeVersionController.INSTANCE, x -> {
>>>>>>> 8d53b662
    },
        () -> true, true);

    Pair<ReadOnlyMemChunk, List<ChunkMetaData>> pair = processor
        .query(devicePath, measurementPath, dataType, props, context);
    ReadOnlyMemChunk left = pair.left;
    List<ChunkMetaData> right = pair.right;
    assertTrue(left.isEmpty());
    assertEquals(0, right.size());

    for (int i = 1; i <= 100; i++) {
      TSRecord record = new TSRecord(i, devicePath);
      record.addTuple(DataPoint.getDataPoint(dataType, measurementPath, String.valueOf(i)));
      processor.insert(new InsertPlan(record));
    }

    // query data in memory
    pair = processor.query(devicePath, measurementPath, dataType, props, context);
    left = pair.left;
    assertFalse(left.isEmpty());
    int num = 1;
    Iterator<TimeValuePair> iterator = left.getIterator();
    for (; num <= 100; num++) {
      iterator.hasNext();
      TimeValuePair timeValuePair = iterator.next();
      assertEquals(num, timeValuePair.getTimestamp());
      assertEquals(num, timeValuePair.getValue().getInt());
    }

    // flush synchronously
    processor.syncFlush();

    pair = processor.query(devicePath, measurementPath, dataType, props, context);
    left = pair.left;
    right = pair.right;
    assertTrue(left.isEmpty());
    assertEquals(1, right.size());
    assertEquals(measurementPath, right.get(0).getMeasurementUid());
    assertEquals(dataType, right.get(0).getTsDataType());

    RestorableTsFileIOWriter tsFileIOWriter = processor.getWriter();
    List<ChunkGroupMetaData> chunkGroupMetaDataList = tsFileIOWriter.getChunkGroupMetaDatas();
    RestorableTsFileIOWriter restorableTsFileIOWriter = new RestorableTsFileIOWriter(
        FileFactory.INSTANCE.getFile(filePath));
    List<ChunkGroupMetaData> restoredChunkGroupMetaDataList = restorableTsFileIOWriter
        .getChunkGroupMetaDatas();
    assertEquals(chunkGroupMetaDataList.size(), restoredChunkGroupMetaDataList.size());
    for (int i = 0; i < chunkGroupMetaDataList.size(); i++) {
      ChunkGroupMetaData chunkGroupMetaData = chunkGroupMetaDataList.get(i);
      ChunkGroupMetaData chunkGroupMetaDataRestore = restoredChunkGroupMetaDataList.get(i);
      for (int j = 0; j < chunkGroupMetaData.getChunkMetaDataList().size(); j++) {
        ChunkMetaData chunkMetaData = chunkGroupMetaData.getChunkMetaDataList().get(j);
        ChunkMetaData chunkMetaDataRestore = chunkGroupMetaDataRestore.getChunkMetaDataList()
            .get(j);
        assertEquals(chunkMetaData, chunkMetaDataRestore);
      }
    }
    restorableTsFileIOWriter.close();
    processor.syncClose();
  }


  @Test
  public void testMultiFlush()
<<<<<<< HEAD
      throws WriteProcessException, IOException, TsFileProcessorException, PathErrorException {
    processor = new TsFileProcessor(storageGroup, new File(filePath),
        SchemaUtils.constructSchema(devicePath), SysTimeVersionController.INSTANCE, x -> {
=======
      throws WriteProcessException, IOException, TsFileProcessorException {
    processor = new TsFileProcessor(storageGroup, FileFactory.INSTANCE.getFile(filePath),
        SchemaUtils.constructSchema(deviceId), SysTimeVersionController.INSTANCE, x -> {
>>>>>>> 8d53b662
    },
        () -> true, true);

    Pair<ReadOnlyMemChunk, List<ChunkMetaData>> pair = processor
        .query(devicePath, measurementPath, dataType, props, context);
    ReadOnlyMemChunk left = pair.left;
    List<ChunkMetaData> right = pair.right;
    assertTrue(left.isEmpty());
    assertEquals(0, right.size());

    for (int flushId = 0; flushId < 10; flushId++) {
      for (int i = 1; i <= 10; i++) {
        TSRecord record = new TSRecord(i, devicePath);
        record.addTuple(DataPoint.getDataPoint(dataType, measurementPath, String.valueOf(i)));
        processor.insert(new InsertPlan(record));
      }
      processor.asyncFlush();
    }
    processor.syncFlush();

    pair = processor.query(devicePath, measurementPath, dataType, props, context);
    left = pair.left;
    right = pair.right;
    assertTrue(left.isEmpty());
    assertEquals(10, right.size());
    assertEquals(measurementPath, right.get(0).getMeasurementUid());
    assertEquals(dataType, right.get(0).getTsDataType());
    processor.syncClose();
  }


  @Test
  public void testWriteAndClose()
<<<<<<< HEAD
      throws WriteProcessException, IOException, PathErrorException {
    processor = new TsFileProcessor(storageGroup, new File(filePath),
        SchemaUtils.constructSchema(devicePath), SysTimeVersionController.INSTANCE,
=======
      throws WriteProcessException, IOException {
    processor = new TsFileProcessor(storageGroup, FileFactory.INSTANCE.getFile(filePath),
        SchemaUtils.constructSchema(deviceId), SysTimeVersionController.INSTANCE,
>>>>>>> 8d53b662
        unsealedTsFileProcessor -> {
          TsFileResource resource = unsealedTsFileProcessor.getTsFileResource();
          synchronized (resource) {
            for (Entry<Long, Long> startTime : resource.getStartTimeMap().entrySet()) {
              Long deviceId = startTime.getKey();
              resource.getEndTimeMap().put(deviceId, resource.getStartTimeMap().get(deviceId));
            }
            try {
              resource.close();
            } catch (IOException e) {
              throw new TsFileProcessorException(e);
            }
          }
        }, () -> true, true);

    Pair<ReadOnlyMemChunk, List<ChunkMetaData>> pair = processor
        .query(devicePath, measurementPath, dataType, props, context);
    ReadOnlyMemChunk left = pair.left;
    List<ChunkMetaData> right = pair.right;
    assertTrue(left.isEmpty());
    assertEquals(0, right.size());

    for (int i = 1; i <= 100; i++) {
      TSRecord record = new TSRecord(i, devicePath);
      record.addTuple(DataPoint.getDataPoint(dataType, measurementPath, String.valueOf(i)));
      processor.insert(new InsertPlan(record));
    }

    // query data in memory
    pair = processor.query(devicePath, measurementPath, dataType, props, context);
    left = pair.left;
    assertFalse(left.isEmpty());
    int num = 1;
    Iterator<TimeValuePair> iterator = left.getIterator();
    for (; num <= 100; num++) {
      iterator.hasNext();
      TimeValuePair timeValuePair = iterator.next();
      assertEquals(num, timeValuePair.getTimestamp());
      assertEquals(num, timeValuePair.getValue().getInt());
    }

    // close synchronously
    processor.syncClose();

    assertTrue(processor.getTsFileResource().isClosed());

  }
}<|MERGE_RESOLUTION|>--- conflicted
+++ resolved
@@ -76,15 +76,9 @@
 
   @Test
   public void testWriteAndFlush()
-<<<<<<< HEAD
       throws WriteProcessException, IOException, TsFileProcessorException, PathErrorException {
-    processor = new TsFileProcessor(storageGroup, new File(filePath),
+    processor = new TsFileProcessor(storageGroup, FileFactory.INSTANCE.getFile(filePath),
         SchemaUtils.constructSchema(devicePath), SysTimeVersionController.INSTANCE, x -> {
-=======
-      throws WriteProcessException, IOException, TsFileProcessorException {
-    processor = new TsFileProcessor(storageGroup, FileFactory.INSTANCE.getFile(filePath),
-        SchemaUtils.constructSchema(deviceId), SysTimeVersionController.INSTANCE, x -> {
->>>>>>> 8d53b662
     },
         () -> true, true);
 
@@ -129,15 +123,9 @@
 
   @Test
   public void testWriteAndRestoreMetadata()
-<<<<<<< HEAD
       throws IOException, PathErrorException {
-    processor = new TsFileProcessor(storageGroup, new File(filePath),
+    processor = new TsFileProcessor(storageGroup, FileFactory.INSTANCE.getFile(filePath),
         SchemaUtils.constructSchema(devicePath), SysTimeVersionController.INSTANCE, x -> {
-=======
-      throws IOException {
-    processor = new TsFileProcessor(storageGroup, FileFactory.INSTANCE.getFile(filePath),
-        SchemaUtils.constructSchema(deviceId), SysTimeVersionController.INSTANCE, x -> {
->>>>>>> 8d53b662
     },
         () -> true, true);
 
@@ -202,15 +190,9 @@
 
   @Test
   public void testMultiFlush()
-<<<<<<< HEAD
       throws WriteProcessException, IOException, TsFileProcessorException, PathErrorException {
-    processor = new TsFileProcessor(storageGroup, new File(filePath),
+    processor = new TsFileProcessor(storageGroup, FileFactory.INSTANCE.getFile(filePath),
         SchemaUtils.constructSchema(devicePath), SysTimeVersionController.INSTANCE, x -> {
-=======
-      throws WriteProcessException, IOException, TsFileProcessorException {
-    processor = new TsFileProcessor(storageGroup, FileFactory.INSTANCE.getFile(filePath),
-        SchemaUtils.constructSchema(deviceId), SysTimeVersionController.INSTANCE, x -> {
->>>>>>> 8d53b662
     },
         () -> true, true);
 
@@ -244,15 +226,9 @@
 
   @Test
   public void testWriteAndClose()
-<<<<<<< HEAD
       throws WriteProcessException, IOException, PathErrorException {
-    processor = new TsFileProcessor(storageGroup, new File(filePath),
+    processor = new TsFileProcessor(storageGroup, FileFactory.INSTANCE.getFile(filePath),
         SchemaUtils.constructSchema(devicePath), SysTimeVersionController.INSTANCE,
-=======
-      throws WriteProcessException, IOException {
-    processor = new TsFileProcessor(storageGroup, FileFactory.INSTANCE.getFile(filePath),
-        SchemaUtils.constructSchema(deviceId), SysTimeVersionController.INSTANCE,
->>>>>>> 8d53b662
         unsealedTsFileProcessor -> {
           TsFileResource resource = unsealedTsFileProcessor.getTsFileResource();
           synchronized (resource) {
