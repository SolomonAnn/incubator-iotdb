--- conflicted
+++ resolved
@@ -76,12 +76,7 @@
   }
 
   @Test
-<<<<<<< HEAD
-  public void testWriteAndFlush()
-      throws WriteProcessException, IOException, TsFileProcessorException, PathErrorException {
-=======
-  public void testWriteAndFlush() throws IOException, QueryProcessorException {
->>>>>>> 39ea67d9
+  public void testWriteAndFlush() throws IOException, PathErrorException, QueryProcessorException {
     processor = new TsFileProcessor(storageGroup, SystemFileFactory.INSTANCE.getFile(filePath),
         SchemaUtils.constructSchema(devicePath), SysTimeVersionController.INSTANCE, x -> {
     },
@@ -127,12 +122,7 @@
   }
 
   @Test
-<<<<<<< HEAD
-  public void testWriteAndRestoreMetadata()
-      throws IOException, PathErrorException {
-=======
-  public void testWriteAndRestoreMetadata() throws IOException, QueryProcessorException {
->>>>>>> 39ea67d9
+  public void testWriteAndRestoreMetadata() throws IOException, PathErrorException, QueryProcessorException {
     processor = new TsFileProcessor(storageGroup, SystemFileFactory.INSTANCE.getFile(filePath),
         SchemaUtils.constructSchema(devicePath), SysTimeVersionController.INSTANCE, x -> {
     },
@@ -198,12 +188,7 @@
 
 
   @Test
-<<<<<<< HEAD
-  public void testMultiFlush()
-      throws WriteProcessException, IOException, TsFileProcessorException, PathErrorException {
-=======
-  public void testMultiFlush() throws IOException, QueryProcessorException {
->>>>>>> 39ea67d9
+  public void testMultiFlush() throws IOException, PathErrorException, QueryProcessorException {
     processor = new TsFileProcessor(storageGroup, SystemFileFactory.INSTANCE.getFile(filePath),
         SchemaUtils.constructSchema(devicePath), SysTimeVersionController.INSTANCE, x -> {
     },
@@ -238,12 +223,7 @@
 
 
   @Test
-<<<<<<< HEAD
-  public void testWriteAndClose()
-      throws WriteProcessException, IOException, PathErrorException {
-=======
-  public void testWriteAndClose() throws IOException, QueryProcessorException {
->>>>>>> 39ea67d9
+  public void testWriteAndClose() throws IOException, PathErrorException, QueryProcessorException {
     processor = new TsFileProcessor(storageGroup, SystemFileFactory.INSTANCE.getFile(filePath),
         SchemaUtils.constructSchema(devicePath), SysTimeVersionController.INSTANCE,
         unsealedTsFileProcessor -> {
